--- conflicted
+++ resolved
@@ -531,40 +531,7 @@
 
     def basic(self):
         """
-<<<<<<< HEAD
         Returns the cell as a python object
-=======
-        Returns HTML code for this text cell, including its contents
-        and associated script elements.
-
-        INPUT:
-
-        - ``wrap`` -- an integer (default: None); number of columns to
-          wrap at (not used)
-
-        - ``div_wrap`` -- a boolean (default: True); whether to wrap
-          in a div (not used)
-
-        - ``do_print`` - a boolean (default: False); whether to render the
-          cell for printing
-
-        - ``editing`` - a boolean (default: False); whether to open an
-          editor for this cell
-
-        OUTPUT:
-
-        - a string
-
-        EXAMPLES::
-
-            sage: nb = sagenb.notebook.notebook.Notebook(tmp_dir(ext='.sagenb'))
-            sage: nb.user_manager().add_user('sage','sage','sage@sagemath.org',force=True)
-            sage: W = nb.create_new_worksheet('Test', 'sage')
-            sage: C = sagenb.notebook.cell.TextCell(0, '2+3', W)
-            sage: C.html()
-            u'...text_cell...2+3...'
-            sage: C.set_input_text("$2+3$")
->>>>>>> 7cccac25
         """
         r = {}
 
@@ -2202,7 +2169,6 @@
                 'timeit' in self.percent_directives() or
                 getattr(self, '_time', False))
 
-<<<<<<< HEAD
 #    def html(self, wrap=None, div_wrap=True, do_print=False, publish=False):
 #        r"""
 #        Returns the HTML for this compute cell.
@@ -2242,47 +2208,6 @@
 #        return template(os.path.join('html', 'notebook', 'cell.html'),
 #                        cell=self, wrap=wrap, div_wrap=div_wrap,
 #                        do_print=do_print, publish=publish)
-=======
-    def html(self, wrap=None, div_wrap=True, do_print=False, publish=False):
-        r"""
-        Returns the HTML for this compute cell.
-
-        INPUT:
-
-        - ``wrap`` - an integer (default: None); the number of word
-          wrap columns
-
-        - ``div_wrap`` - a boolean (default: True); whether to wrap
-          the output in outer div elements
-
-        - ``do_print`` - a boolean (default: False); whether to return
-          output suitable for printing
-
-        - ``publish`` - a boolean (default: False); whether to render
-          a published cell
-
-        OUTPUT:
-
-        - a string
-
-        EXAMPLES::
-
-            sage: nb = sagenb.notebook.notebook.load_notebook(tmp_dir(ext='.sagenb'))
-            sage: nb.user_manager().add_user('sage','sage','sage@sagemath.org',force=True)
-            sage: W = nb.create_new_worksheet('Test', 'sage')
-            sage: C = sagenb.notebook.cell.Cell(0, '2+3', '5', W)
-            sage: C.html()
-            u'...cell_outer_0...2+3...5...'
-        """
-        from template import template
-
-        if wrap is None:
-            wrap = self.notebook().conf()['word_wrap_cols']
-
-        return template(os.path.join('html', 'notebook', 'cell.html'),
-                        cell=self, wrap=wrap, div_wrap=div_wrap,
-                        do_print=do_print, publish=publish)
->>>>>>> 7cccac25
 
     def url_to_self(self):
         """
