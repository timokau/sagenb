# -*- coding: utf-8 -*
"""
The Sage Notebook

AUTHORS:

  - William Stein
"""

#############################################################################
#
#       Copyright (C) 2006-2009 William Stein <wstein@gmail.com>
#  Distributed under the terms of the GNU General Public License (GPL)
#  The full text of the GPL is available at:
#                  http://www.gnu.org/licenses/
#
#############################################################################

# For debugging sometimes it is handy to use only the reference implementation.
USE_REFERENCE_WORKSHEET_PROCESSES = False

# System libraries
import os
import random
import re
import shutil
import socket
import time
import bz2
import cPickle
from cgi import escape


# Sage libraries
from sagenb.misc.misc import (pad_zeros, cputime, tmp_dir, load, save,
                              ignore_nonexistent_files, unicode_str)

# Sage Notebook
from . import worksheet    # individual worksheets (which make up a notebook)
from . import server_conf  # server configuration
from . import user_conf    # user configuration
from . import user         # users
from   template import template, prettify_time_ago
from flask.ext.babel import gettext, lazy_gettext

try:
    # sage is installed
    import sage
    # [(string: name, bool: optional)]
    SYSTEMS = [('sage', False),
               ('gap', False),
               ('gp', False),
               ('html', False),
               ('latex', False),
               ('maxima', False),
               ('python', False),
               ('r', False),
               ('sh', False),
               ('singular', False),
               ('axiom', True),
               ('fricas', True),
               ('kash', True),
               ('macaulay2', True),
               ('magma', True),
               ('maple', True,),
               ('mathematica', True),
               ('matlab', True),
               ('mupad', True),
               ('octave', True),
               ('scilab', True)]
except ImportError:
    # sage is not installed
    SYSTEMS = [('sage', True)]    # but gracefully degenerated version of sage mode, e.g., preparsing is trivial


# We also record the system names without (optional) since they are
# used in some of the html menus, etc.
SYSTEM_NAMES = [v[0] for v in SYSTEMS]

MATHJAX = True

JEDITABLE_TINYMCE  = True

class WorksheetDict(dict):
    def __init__(self, notebook, *args, **kwds):
        self.notebook = notebook
        self.storage = notebook._Notebook__storage
        dict.__init__(self, *args, **kwds)

    def __getitem__(self, item):
        if item in self:
            return dict.__getitem__(self, item)

        try:
            if '/' not in item:
                raise KeyError, item
        except TypeError:
            raise KeyError, item

        username, id = item.split('/')
        try:
            id=int(id)
        except ValueError:
            raise KeyError, item
        try:
            worksheet = self.storage.load_worksheet(username, id)
        except ValueError:
            raise KeyError, item

        dict.__setitem__(self, item, worksheet)
        return worksheet
        
        
class Notebook(object):
    HISTORY_MAX_OUTPUT = 92*5
    HISTORY_NCOLS = 90
    
    def __init__(self, dir, user_manager = None):

        if isinstance(dir, basestring) and len(dir) > 0 and dir[-1] == "/":
            dir = dir[:-1]

        if not dir.endswith('.sagenb'):
            raise ValueError("dir (=%s) must end with '.sagenb'" % dir)

        self._dir = dir

        # For now we only support the FilesystemDatastore storage
        # backend.
        from sagenb.storage import FilesystemDatastore
        S = FilesystemDatastore(dir)
        self.__storage = S

        # Now set the configuration, loaded from the datastore.
        try:
            self.__conf = S.load_server_conf()
        except IOError:
            # Worksheet has never been saved before, so the server conf doesn't exist.
            self.__worksheets = WorksheetDict(self)

        from user_manager import SimpleUserManager, OpenIDUserManager
        self._user_manager = OpenIDUserManager(conf=self.conf()) if user_manager is None else user_manager

        # Set the list of users
        try:
            S.load_users(self._user_manager)
        except IOError:
            pass

        # Set the list of worksheets
        W = WorksheetDict(self)
        self.__worksheets = W

        # datastore
        # Store / Refresh public worksheets
        for id_number in os.listdir(self.__storage._abspath(self.__storage._user_path("pub"))):
            if id_number.isdigit():
                a = "pub/" + str(id_number)
                if a not in self.__worksheets:
                    try:
                        self.__worksheets[a] = self.__storage.load_worksheet("pub", int(id_number))
                    except Exception:
                        import traceback
                        print "Warning: problem loading %s/%s: %s"%("pub", int(id_number), traceback.format_exc())

        # Set the openid-user dict
        try:
            self._user_manager.load(S)
        except IOError:
            pass

    def delete(self):
        """
        Delete all files related to this notebook.

        This is used for doctesting mainly. This command is obviously
        *VERY* dangerous to use on a notebook you actually care about.
        You could easily lose all data.

        EXAMPLES::

            sage: tmp = tmp_dir(ext='.sagenb')
            sage: nb = sagenb.notebook.notebook.Notebook(tmp)
            sage: sorted(os.listdir(tmp))
            ['home']
            sage: nb.delete()

        Now the directory is gone.::

            sage: os.listdir(tmp)
            Traceback (most recent call last):
            ...
            OSError: [Errno 2] No such file or directory: '...
        """
        self.__storage.delete()

    def systems(self, username=None):
        systems = []
        for system in SYSTEMS:
            if system[1]:
                systems.append(system[0] + ' (' + lazy_gettext('optional') + ')')
            else:
                systems.append(system[0])
        return systems

    def system_names(self):
        return SYSTEM_NAMES

    def user_manager(self):
        """
        Returns self's UserManager object.

        EXAMPLES::

            sage: n = sagenb.notebook.notebook.Notebook(tmp_dir(ext='.sagenb'))
            sage: n.user_manager() 
            <sagenb.notebook.user_manager.OpenIDUserManager object at 0x...>
        """
        return self._user_manager
        
    ##########################################################
    # Users
    ##########################################################
    def create_default_users(self, passwd):
        """
        Create the default users for a notebook.

        INPUT:

        - ``passwd`` - a string

        EXAMPLES::

            sage: nb = sagenb.notebook.notebook.Notebook(tmp_dir(ext='.sagenb'))
            sage: nb.create_default_users('password')
            sage: list(sorted(nb.user_manager().users().iteritems()))
            [('_sage_', _sage_), ('admin', admin), ('guest', guest), ('pub', pub)]
            sage: list(sorted(nb.user_manager().passwords().iteritems())) #random
            [('_sage_', ''), ('admin', ''), ('guest', ''), ('pub', '')]
            sage: nb.create_default_users('newpassword')
            WARNING: User 'pub' already exists -- and is now being replaced.
            WARNING: User '_sage_' already exists -- and is now being replaced.
            WARNING: User 'guest' already exists -- and is now being replaced.
            WARNING: User 'admin' already exists -- and is now being replaced.
            sage: list(sorted(nb.user_manager().passwords().iteritems())) #random
            [('_sage_', ''), ('admin', ''), ('guest', ''), ('pub', '')]
            sage: len(list(sorted(nb.user_manager().passwords().iteritems())))
            4
        """
        self.user_manager().create_default_users(passwd)

    def user(self, username):
        """
        Return an instance of the User class given the ``username`` of a user
        in a notebook.

        INPUT:

        - ``username`` - a string

        OUTPUT:

        - an instance of User

        EXAMPLES::

            sage: nb = sagenb.notebook.notebook.Notebook(tmp_dir(ext='.sagenb'))
            sage: nb.user_manager().create_default_users('password')
            sage: nb.user('admin')
            admin
            sage: nb.user('admin').get_email()
            ''
            sage: nb.user('admin').password() #random
            '256$7998210096323979f76e9fedaf1f85bda1561c479ae732f9c1f1abab1291b0b9$373f16b9d5fab80b9a9012af26a6b2d52d92b6d4b64c1836562cbd4264a6e704'
        """
        # This should be a method of UserManager
        return self.user_manager().user(username)

    def valid_login_names(self):
        """
        Return a list of users that can log in.

        OUTPUT:

        - a list of strings

        EXAMPLES::

            sage: nb = sagenb.notebook.notebook.Notebook(tmp_dir(ext='.sagenb'))
            sage: nb.create_default_users('password')
            sage: nb.valid_login_names()
            ['admin']
            sage: nb.user_manager().add_user('Mark', 'password', '', force=True)
            sage: nb.user_manager().add_user('Sarah', 'password', '', force=True)
            sage: nb.user_manager().add_user('David', 'password', '', force=True)
            sage: sorted(nb.valid_login_names())
            ['David', 'Mark', 'Sarah', 'admin']
        """
        return self.user_manager().valid_login_names()

    def readonly_user(self, username):
        """
        Returns True if the user is supposed to only be a read-only user.
        """
        # It seems as though this should be an instance method of the User
        # class
        return self.__storage.readonly_user(username)

    ##########################################################
    # Publishing worksheets
    ##########################################################
    def _initialize_worksheet(self, src, W):
        r"""
        Initialize a new worksheet from a source worksheet.

        INPUT:

        - ``src`` - a Worksheet instance; the source

        - ``W`` - a new Worksheet instance; the target
        """
        # Note: Each Worksheet method *_directory actually creates a
        # directory, if it doesn't already exist.

        # More compact, but significantly less efficient?
        #      shutil.rmtree(W.cells_directory(), ignore_errors=True)
        #      shutil.rmtree(W.data_directory(), ignore_errors=True)
        #      shutil.rmtree(W.snapshots_directory(), ignore_errors=True)
        #      shutil.copytree(src.cells_directory(), W.cells_directory())
        #      shutil.copytree(src.data_directory(), W.data_directory())

        # datastore
        for sub in ['cells', 'data', 'snapshots']:
            target_dir = os.path.join(W.directory(), sub)
            if os.path.exists(target_dir):
                shutil.rmtree(target_dir, ignore_errors=True)

        # Copy images, data files, etc.
        for sub in ['cells', 'data']:
            source_dir = os.path.join(src.directory(), sub)
            if os.path.exists(source_dir):
                target_dir = os.path.join(W.directory(), sub)
                shutil.copytree(source_dir, target_dir)

        W.edit_save(src.edit_text())
        W.save()

    # datastore
    def pub_worksheets(self):
        path = self.__storage._abspath(self.__storage._user_path("pub"))
        v = []
        for id_number in os.listdir(path):
            if id_number.isdigit():
                a = "pub/" + id_number
                if a in self.__worksheets:
                    v.append(self.__worksheets[a].worksheet_that_was_published())
                else:
                    try:
                        w = self.__storage.load_worksheet("pub", int(id_number)).worksheet_that_was_published()
                        v.append(w)
                        self.__worksheets[a] = w
                    except Exception:
                        import traceback
                        print "Warning: problem loading %s/%s: %s"%("pub", id_number, traceback.format_exc())
        return v

    def users_worksheets(self, username):
        r"""
        Returns all worksheets owned by `username`
        """

        if username == "pub":
            return self.pub_worksheets()

        worksheets = self.__storage.worksheets(username)
        # if a worksheet has already been loaded in self.__worksheets, return
        # that instead since worksheets that are already running should be
        # noted as such
        return [self.__worksheets[w.filename()] if w.filename() in self.__worksheets else w for w in worksheets]

    def users_worksheets_view(self, username):
        r"""
        Returns all worksheets viewable by `username`
        """
        # Should return worksheets from self.__worksheets if possible
        worksheets = self.users_worksheets(username)
        user=self.user_manager().user(username)
        viewable_worksheets=[self.__storage.load_worksheet(owner, id) for owner,id in user.viewable_worksheets()]
        # we double-check that we can actually view these worksheets
        # just in case someone forgets to update the map
        worksheets.extend([w for w in viewable_worksheets if w.is_viewer(username)])
        # if a worksheet has already been loaded in self.__worksheets, return that instead
        # since worksheets that are already running should be noted as such
        return [self.__worksheets[w.filename()] if w.filename() in self.__worksheets else w for w in worksheets]

    def publish_worksheet(self, worksheet, username):
        r"""
        Publish a user's worksheet.  This creates a new worksheet in
        the 'pub' directory with the same contents as ``worksheet``.

        INPUT:

        - ``worksheet`` - an instance of Worksheet

        - ``username`` - a string

        OUTPUT:

        - a new or existing published instance of Worksheet

        EXAMPLES::

            sage: nb = sagenb.notebook.notebook.load_notebook(tmp_dir(ext='.sagenb'))
            sage: nb.user_manager().add_user('Mark','password','',force=True)
            sage: W = nb.new_worksheet_with_title_from_text('First steps', owner='Mark')
            sage: nb.worksheet_names()
            ['Mark/0']
            sage: nb.create_default_users('password')
            sage: nb.publish_worksheet(nb.get_worksheet_with_filename('Mark/0'), 'Mark')
            pub/0: [Cell 1: in=, out=]
            sage: sorted(nb.worksheet_names())
            ['Mark/0', 'pub/0']
        """
        W = None

        # Reuse an existing published version
        for X in self.get_worksheets_with_owner('pub'):
            if (X.worksheet_that_was_published() == worksheet):
                W = X

        # Or create a new one.
        if W is None:
            W = self.create_new_worksheet(worksheet.name(), 'pub')

        # Copy cells, output, data, etc.
        self._initialize_worksheet(worksheet, W)

        # Update metadata.
        W.set_worksheet_that_was_published(worksheet)
        W.move_to_archive(username)
        worksheet.set_published_version(W.filename())
        W.record_edit(username)
        W.set_name(worksheet.name())
        self.__worksheets[W.filename()] = W
        W.save()
        return W

    ##########################################################
    # Moving, copying, creating, renaming, and listing worksheets
    ##########################################################
    def scratch_worksheet(self):
        try:
            return self.__scratch_worksheet
        except AttributeError:
            W = self.create_new_worksheet('scratch', '_sage_', add_to_list=False)
            self.__scratch_worksheet = W
            return W

    def create_new_worksheet(self, worksheet_name, username, add_to_list=True):
        if username!='pub' and self.user_manager().user_is_guest(username):
            raise ValueError("guests cannot create new worksheets")

        W = self.worksheet(username)

        W.set_system(self.system(username))
        W.set_name(worksheet_name)
        self.save_worksheet(W)
        self.__worksheets[W.filename()] = W

        return W

    def copy_worksheet(self, ws, owner):
        W = self.create_new_worksheet('default', owner)
        self._initialize_worksheet(ws, W)
        name = "Copy of %s" % ws.name()
        W.set_name(name)
        return W

    def delete_worksheet(self, filename):
        """
        Delete the given worksheet and remove its name from the worksheet
        list.  Raise a KeyError, if it is missing.

        INPUT:

        - ``filename`` - a string
        """
        try:
            W = self.__worksheets[filename]
        except KeyError:
            raise KeyError, "Attempt to delete missing worksheet '%s'"%filename
        
        W.quit()
        shutil.rmtree(W.directory(), ignore_errors=False)
        self.deleted_worksheets()[filename] = W

    def deleted_worksheets(self):
        try:
            return self.__deleted_worksheets
        except AttributeError:
            self.__deleted_worksheets = {}
            return self.__deleted_worksheets

    def empty_trash(self, username):
        """
        Empty the trash for the given user.

        INPUT:

        -  ``username`` - a string

        This empties the trash for the given user and cleans up all files
        associated with the worksheets that are in the trash.

        EXAMPLES::

            sage: nb = sagenb.notebook.notebook.Notebook(tmp_dir(ext='.sagenb'))
            sage: nb.user_manager().add_user('sage','sage','sage@sagemath.org',force=True)
            sage: W = nb.new_worksheet_with_title_from_text('Sage', owner='sage')
            sage: W._notebook = nb
            sage: W.move_to_trash('sage')
            sage: nb.worksheet_names()
            ['sage/0']
            sage: nb.empty_trash('sage')
            sage: nb.worksheet_names()
            []
        """
        X = self.get_worksheets_with_viewer(username)
        X = [W for W in X if W.is_trashed(username)]
        for W in X:
            W.delete_user(username)
            if W.owner() is None:
                self.delete_worksheet(W.filename())

    def worksheet_names(self):
        """
        Return a list of all the names of worksheets in this notebook.

        OUTPUT:

        - a list of strings.

        EXAMPLES:

        We make a new notebook with two users and two worksheets,
        then list their names::

            sage: nb = sagenb.notebook.notebook.Notebook(tmp_dir(ext='.sagenb'))
            sage: nb.user_manager().add_user('sage','sage','sage@sagemath.org',force=True)
            sage: W = nb.new_worksheet_with_title_from_text('Sage', owner='sage')
            sage: nb.user_manager().add_user('wstein','sage','wstein@sagemath.org',force=True)
            sage: W2 = nb.new_worksheet_with_title_from_text('Elliptic Curves', owner='wstein')
            sage: nb.worksheet_names()
            ['sage/0', 'wstein/0']
        """
        W = self.__worksheets.keys()
        W.sort()
        return W


    ##########################################################
    # Information about the pool of worksheet compute servers
    ##########################################################

    def server_pool(self):
        return self.conf()['server_pool']

    def set_server_pool(self, servers):
        self.conf()['server_pool'] = servers

    def get_ulimit(self):
        try:
            return self.__ulimit
        except AttributeError:
            self.__ulimit = ''
            return ''

    def set_ulimit(self, ulimit):
        self.__ulimit = ulimit

    def get_server(self):
        P = self.server_pool()
        if P is None or len(P) == 0:
            return None
        try:
            self.__server_number = (self.__server_number + 1) % len(P)
            i = self.__server_number
        except AttributeError:
            self.__server_number = 0
            i = 0
        return P[i]

    def new_worksheet_process(self):
        """
        Return a new worksheet process object with parameters determined by
        configuration of this notebook server.
        """
        from sagenb.interfaces import (WorksheetProcess_ExpectImplementation,
                                       WorksheetProcess_ReferenceImplementation,
                                       WorksheetProcess_RemoteExpectImplementation)

        if USE_REFERENCE_WORKSHEET_PROCESSES:
            return WorksheetProcess_ReferenceImplementation()

        ulimit = self.get_ulimit()
        from sagenb.interfaces import ProcessLimits
        # We have to parse the ulimit format to our ProcessLimits.
        # The typical format is.
        # '-u 400 -v 1000000 -t 3600'
        # Despite -t being cputime for ulimit, we map it to walltime,
        # since that is the only thing that really makes sense for a
        # notebook server.
        #    -u --> max_processes
        #    -v --> max_vmem (but we divide by 1000)
        #    -t -- > max_walltime

        max_vmem = max_cputime = max_walltime = None
        tbl = {'v': None, 'u': None, 't': None}
        for x in ulimit.split('-'):
            for k in tbl.keys():
                if x.startswith(k): 
                    tbl[k] = int(x.split()[1].strip())
        if tbl['v'] is not None:
            tbl['v'] = tbl['v'] / 1000.0


        process_limits = ProcessLimits(max_vmem=tbl['v'], max_walltime=tbl['t'],
                                       max_processes=tbl['u'])

        server_pool = self.server_pool()
        if not server_pool or len(server_pool) == 0:
            return WorksheetProcess_ExpectImplementation(process_limits=process_limits)
        else:
            import random
            user_at_host = random.choice(server_pool)
            python_command = os.path.join(os.environ['SAGE_ROOT'], 'sage -python')
            return WorksheetProcess_RemoteExpectImplementation(user_at_host=user_at_host,
                             process_limits=process_limits,
                             remote_python=python_command)


    def _python_command(self):
        """
        """
        try: 
            return self.__python_command
        except AttributeError: 
            pass



    ##########################################################
    # Configuration settings.
    ##########################################################
    def system(self, username=None):
        """
        The default math software system for new worksheets for a
        given user or the whole notebook (if username is None).
        """
        return self.user(username).conf()['default_system']

    def pretty_print(self, username=None):
        """
        The default typeset setting for new worksheets for
        a given user or the whole notebook (if username is None).

        TODO -- only implemented for the notebook right now
        """
        return self.user(username).conf()['default_pretty_print']

    def set_pretty_print(self, pretty_print):
        self.__pretty_print = pretty_print

    def color(self):
        """
        The default color scheme for the notebook.
        """
        try:
            return self.__color
        except AttributeError:
            self.__color = 'default'
            return self.__color

    def set_color(self, color):
        self.__color = color

    ##########################################################
    # The notebook history.
    ##########################################################
    def user_history(self, username):
        if not hasattr(self, '_user_history'):
            self._user_history = {}
        if username in self._user_history:
            return self._user_history[username]
        history = []
        for hunk in self.__storage.load_user_history(username):
            hunk = unicode_str(hunk)
            history.append(hunk)
        self._user_history[username] = history
        return history

    def create_new_worksheet_from_history(self, name, username, maxlen=None):
        W = self.create_new_worksheet(name, username)
        W.edit_save('Log Worksheet\n' + self.user_history_text(username, maxlen=None))
        return W

    def user_history_text(self, username, maxlen=None):
        history = self.user_history(username)
        if maxlen:
            history = history[-maxlen:]
        return '\n\n'.join([hunk.strip() for hunk in history])

    def add_to_user_history(self, entry, username):
        history = self.user_history(username)
        history.append(entry)
        maxlen = self.user_manager().user_conf(username)['max_history_length']
        while len(history) > maxlen:
            del history[0]


    ##########################################################
    # Importing and exporting worksheets to files
    ##########################################################
    def export_worksheet(self, worksheet_filename, output_filename, title=None):
        """
        Export a worksheet, creating a sws file on the file system.

        INPUT:

            -  ``worksheet_filename`` - a string e.g., 'username/id_number'

            -  ``output_filename`` - a string, e.g., 'worksheet.sws'

            - ``title`` - title to use for the exported worksheet (if
               None, just use current title)
        """
        S = self.__storage
        W = self.get_worksheet_with_filename(worksheet_filename)
        S.save_worksheet(W)
        username = W.owner()
        id_number = W.id_number()
        S.export_worksheet(username, id_number, output_filename, title=title)

    def worksheet(self, username, id_number=None):
        """
        Create a new worksheet with given id_number belonging to the
        user with given username, or return an already existing
        worksheet.  If id_number is None, creates a new worksheet
        using the next available new id_number for the given user.

        INPUT:

            - ``username`` -- string

            - ``id_number`` - nonnegative integer or None (default)
        """
        S = self.__storage
        if id_number is None:
            id_number = self.new_id_number(username)
        try:
            W = S.load_worksheet(username, id_number)
        except ValueError:
            W = S.create_worksheet(username, id_number)
        self.__worksheets[W.filename()] = W
        return W

    def new_id_number(self, username):
        """
        Find the next worksheet id for the given user.
        """
        u = self.user(username).conf()
        id_number = u['next_worksheet_id_number']
        if id_number == -1:  # need to initialize
            id_number = max([w.id_number() for w in self.worksheet_list_for_user(username)] + [-1]) + 1
        u['next_worksheet_id_number'] = id_number + 1
        return id_number

    def new_worksheet_with_title_from_text(self, text, owner):
        name, _ = worksheet.extract_name(text)
        W = self.create_new_worksheet(name, owner)
        return W

    def change_worksheet_key(self, old_key, new_key):
        ws = self.__worksheets
        W = ws[old_key]
        ws[new_key] = W
        del ws[old_key]

    def import_worksheet(self, filename, owner):
        r"""
        Import a worksheet with the given ``filename`` and set its
        ``owner``.  If the file extension is not recognized, raise a
        ValueError.

        INPUT:

        -  ``filename`` - a string

        -  ``owner`` - a string

        OUTPUT:

        -  ``worksheet`` - a newly created Worksheet instance

        EXAMPLES:

        We create a notebook and import a plain text worksheet
        into it.

        ::

            sage: nb = sagenb.notebook.notebook.Notebook(tmp_dir(ext='.sagenb'))
            sage: nb.create_default_users('password')
            sage: name = tmp_filename() + '.txt'
            sage: open(name,'w').write('foo\n{{{\n2+3\n}}}')
            sage: W = nb.import_worksheet(name, 'admin')

        W is our newly-created worksheet, with the 2+3 cell in it::

            sage: W.name()
            u'foo'
            sage: W.cell_list()
            [TextCell 0: foo, Cell 1: in=2+3, out=]
        """
        if not os.path.exists(filename):
            raise ValueError("no file %s" % filename)

        # Figure out the file extension
        ext = os.path.splitext(filename)[1]
        if ext.lower() == '.txt':
            # A plain text file with {{{'s that defines a worksheet (no graphics).
            W = self._import_worksheet_txt(filename, owner)
        elif ext.lower() == '.sws':
            # An sws file (really a tar.bz2) which defines a worksheet with graphics, etc.
            W = self._import_worksheet_sws(filename, owner)
        elif ext.lower() == '.html':
            # An html file, which should contain the static version of
            # a sage help page, as generated by Sphinx
            html = open(filename).read()

            cell_pattern = r"""{{{id=.*?///.*?}}}"""
            docutils_pattern = r"""<meta name="generator" content="Docutils \S+: http://docutils\.sourceforge\.net/" />"""
            sphinx_pattern = r"""Created using <a href="http://sphinx\.pocoo\.org/">Sphinx</a>"""

            if re.search(cell_pattern, html, re.DOTALL) is not None:
                W = self._import_worksheet_txt(filename, owner)
            elif re.search(docutils_pattern, html) is not None:
                W = self._import_worksheet_docutils_html(filename, owner)
            elif re.search(sphinx_pattern, html) is not None:
                W = self._import_worksheet_html(filename, owner)
            else:
                # Unrecognized html file
                # We do the default behavior, i.e. we import as if it was generated
                # by Sphinx web page
                W = self._import_worksheet_html(filename, owner)
        elif ext.lower() == '.rst':
            # A ReStructuredText file
            W = self._import_worksheet_rst(filename, owner)
        else:
            # We only support txt, sws, html and rst files
            raise ValueError, "unknown extension '%s'"%ext
        self.__worksheets[W.filename()] = W
        return W

    def _import_worksheet_txt(self, filename, owner):
        r"""
        Import a plain text file as a new worksheet.

        INPUT:

        -  ``filename`` - a string; a filename that ends in .txt

        -  ``owner`` - a string; the imported worksheet's owner

        OUTPUT:

        -  a new instance of Worksheet

        EXAMPLES:

        We write a plain text worksheet to a file and import it
        using this function.::

            sage: nb = sagenb.notebook.notebook.Notebook(tmp_dir(ext='.sagenb'))
            sage: nb.create_default_users('password')
            sage: name = tmp_filename() + '.txt'
            sage: open(name,'w').write('foo\n{{{\na = 10\n}}}')
            sage: W = nb._import_worksheet_txt(name, 'admin'); W
            admin/0: [TextCell 0: foo, Cell 1: in=a = 10, out=]
        """
        # Open the worksheet txt file and load it in.
        worksheet_txt = open(filename).read()
        # Create a new worksheet with the right title and owner.
        worksheet = self.new_worksheet_with_title_from_text(worksheet_txt, owner)
        # Set the new worksheet to have the contents specified by that file.
        worksheet.edit_save(worksheet_txt)
        return worksheet

    def _import_worksheet_sws(self, filename, username):
        r"""
        Import an sws format worksheet into this notebook as a new
        worksheet.

        INPUT:

        - ``filename`` - a string; a filename that ends in .sws;
           internally it must be a tar'd bz2'd file.

        - ``username`` - a string

        OUTPUT:

        - a new Worksheet instance

        EXAMPLES:

        We create a notebook, then make a worksheet from a plain text
        file first.::

            sage: nb = sagenb.notebook.notebook.load_notebook(tmp_dir(ext='.sagenb'))
            sage: nb.create_default_users('password')
            sage: name = tmp_filename() + '.txt'
            sage: open(name,'w').write('{{{id=0\n2+3\n}}}')
            sage: W = nb.import_worksheet(name, 'admin')
            sage: W.filename()
            'admin/0'
            sage: sorted([w.filename() for w in nb.get_all_worksheets()])
            ['admin/0']

        We then export the worksheet to an sws file.::

            sage: sws = os.path.join(tmp_dir(), 'tmp.sws')
            sage: nb.export_worksheet(W.filename(), sws)

        Now we import the sws.::

            sage: W = nb._import_worksheet_sws(sws, 'admin')
            sage: nb._Notebook__worksheets[W.filename()] = W

        Yes, it's there now (as a new worksheet)::

            sage: sorted([w.filename() for w in nb.get_all_worksheets()])
            ['admin/0', 'admin/1']
        """
        id_number = self.new_id_number(username)
        worksheet = self.__storage.import_worksheet(username, id_number, filename)

        # I'm not at all convinced this is a good idea, since we
        # support multiple worksheets with the same title very well
        # already.  So it's commented out.
        # self.change_worksheet_name_to_avoid_collision(worksheet)

        return worksheet

    def _import_worksheet_html(self, filename, owner):
        r"""
        Import a static html help page generated by Sphinx as a new
        worksheet.

        INPUT:

        -  ``filename`` - a string; a filename that ends in .html

        -  ``owner`` - a string; the imported worksheet's owner

        OUTPUT:

        -  a new instance of Worksheet

        EXAMPLES:

        We write a plain text worksheet to a file and import it
        using this function.::

            sage: nb = sagenb.notebook.notebook.Notebook(tmp_dir(ext='.sagenb'))
            sage: nb.create_default_users('password')
            sage: name = tmp_filename() + '.html'
            sage: fd = open(name,'w')
            sage: fd.write(''.join([
            ... '<!DOCTYPE html PUBLIC "-//W3C//DTD XHTML 1.0 Transitional//EN"\n',
            ... '  "http://www.w3.org/TR/xhtml1/DTD/xhtml1-transitional.dtd">\n',
            ... '\n',
            ... '<html xmlns="http://www.w3.org/1999/xhtml">\n',
            ... '  <head>\n',
            ... '   <title>Test notebook &mdash; test</title>\n',
            ... ' </head>\n',
            ... '  <body>\n',
            ... '   <div class="document">\n',
            ... '      <div class="documentwrapper">\n',
            ... '        <div class="bodywrapper">\n',
            ... '          <div class="body">\n',
            ... '<p>Here are some computations:</p>\n',
            ... '\n',
            ... '<div class="highlight-python"><div class="highlight"><pre>\n',
            ... '<span class="gp">sage',
            ... ': </span><span class="mi">1</span><span class="o">+</span><span class="mi">1</span>\n',
            ... '<span class="go">2</span>\n',
            ... '</pre></div></div>\n',
            ... '\n',
            ... '</div></div></div></div>\n',
            ... '</body></html>']))
            sage: fd.close()
            sage: W = nb._import_worksheet_html(name, 'admin')
            sage: W.name()
            u'Test notebook -- test'
            sage: W.owner()
            'admin'
            sage: W.cell_list()
            [TextCell 1: <div class="document">
                  <div class="documentwrapper">
                    <div class="bodywrapper">
                      <div class="body">
            <p>Here are some computations:</p>
            <BLANKLINE>
            <div class="highlight-python">, Cell 0: in=1+1, out=
            2, TextCell 2: </div>
            <BLANKLINE>
            </div></div></div></div>]
            sage: cell = W.cell_list()[1]
            sage: cell.input_text()
            u'1+1'
            sage: cell.output_text()
            u'<pre class="shrunk">2</pre>'
        """
        # Inspired from sagenb.notebook.twist.WorksheetFile.render
        doc_page_html = open(filename).read()
        from docHTMLProcessor import SphinxHTMLProcessor
        # FIXME: does SphinxHTMLProcessor raise an appropriate message
        # if the html file does not contain a Sphinx HTML page?
        doc_page = SphinxHTMLProcessor().process_doc_html(doc_page_html)

        from misc import extract_title
        title = extract_title(doc_page_html).replace('&mdash;','--')

        worksheet = self.create_new_worksheet(title, owner)
        worksheet.edit_save(doc_page)

        # FIXME: An extra compute cell is always added to the end.
        # Pop it off.
        cells = worksheet.cell_list()
        cells.pop()

        return worksheet

    def _import_worksheet_rst(self, filename, owner):
        r"""
        Import a ReStructuredText file as a new worksheet.

        INPUT:

        -  ``filename`` - a string; a filename that ends in .rst

        -  ``owner`` - a string; the imported worksheet's owner

        OUTPUT:

        -  a new instance of Worksheet

        EXAMPLES:

            sage: sprompt = 'sage' + ':'
            sage: rst = '\n'.join(['=============',
            ...       'Test Notebook',
            ...       '=============',
            ...       '',
            ...       'Let\'s do some computations::',
            ...       '',
            ...       '    %s 2+2' % sprompt,
            ...       '    4',
            ...       '',
            ...       '::',
            ...       '',
            ...       '    %s x^2' % sprompt,
            ...       '    x^2'])
            sage: name = tmp_filename() + '.rst'
            sage: fd = open(name,'w')
            sage: fd.write(rst)
            sage: fd.close()
            sage: nb = sagenb.notebook.notebook.Notebook(tmp_dir(ext='.sagenb'))
            sage: nb.create_default_users('password')
            sage: W = nb._import_worksheet_rst(name, 'admin')
            sage: W.name()
            u'Test Notebook'
            sage: W.owner()
            'admin'
            sage: W.cell_list()
            [TextCell 2: <h1 class="title">Test Notebook</h1>
            <BLANKLINE>
            <p>Let's do some computations:</p>, Cell 0: in=2+2, out=
            4, Cell 1: in=x^2, out=
            x^2]
            sage: cell = W.cell_list()[1]
            sage: cell.input_text()
            u'2+2'
            sage: cell.output_text()
            u'<pre class="shrunk">4</pre>'

        """
        rst = open(filename).read()

        # docutils removes the backslashes if they are not escaped This is
        # not practical because backslashes are almost never escaped in
        # Sage docstrings written in ReST.  So if the user wants the
        # backslashes to be escaped automatically, he adds the comment 
        # ".. escape-backslashes" in the input file
        if re.search(r'^\.\.[ \t]+escape-backslashes', rst, re.MULTILINE) is not None:
            rst = rst.replace('\\','\\\\')

        # Do the translation rst -> html (using docutils)
        from docutils.core import publish_parts
        D = publish_parts(rst, writer_name='html')
        title = D['title']
        html = D['whole']

        # Do the translation html -> txt
        from docHTMLProcessor import docutilsHTMLProcessor
        translator = docutilsHTMLProcessor()
        worksheet_txt = translator.process_doc_html(html)

        # Create worksheet
        worksheet = self.create_new_worksheet(title, owner)
        worksheet.edit_save(worksheet_txt)

        return worksheet

    def _import_worksheet_docutils_html(self, filename, owner):
        r"""
        Import a static html help page generated by docutils as a new
        worksheet.

        INPUT:

        -  ``filename`` - a string; a filename that ends in .html

        -  ``owner`` - a string; the imported worksheet's owner

        OUTPUT:

        -  a new instance of Worksheet

        EXAMPLES:

            sage: sprompt = 'sage' + ':'
            sage: rst = '\n'.join(['=============',
            ...       'Test Notebook',
            ...       '=============',
            ...       '',
            ...       'Let\'s do some computations::',
            ...       '',
            ...       '    %s 2+2' % sprompt,
            ...       '    4',
            ...       '',
            ...       '::',
            ...       '',
            ...       '    %s x^2' % sprompt,
            ...       '    x^2'])
            sage: from docutils.core import publish_string
            sage: html = publish_string(rst, writer_name='html')
            sage: name = tmp_filename() + '.html'
            sage: fd = open(name,'w')
            sage: fd.write(html)
            sage: fd.close()
            sage: nb = sagenb.notebook.notebook.Notebook(tmp_dir(ext='.sagenb'))
            sage: nb.create_default_users('password')
            sage: W = nb._import_worksheet_docutils_html(name, 'admin')
            sage: W.name()
            u'Test Notebook'
            sage: W.owner()
            'admin'
            sage: W.cell_list()
            [TextCell 2: <h1 class="title">Test Notebook</h1>
            <BLANKLINE>
            <p>Let's do some computations:</p>, Cell 0: in=2+2, out=
            4, Cell 1: in=x^2, out=
            x^2]
            sage: cell = W.cell_list()[1]
            sage: cell.input_text()
            u'2+2'
            sage: cell.output_text()
            u'<pre class="shrunk">4</pre>'

        """
        html = open(filename).read()

        # Do the translation html -> txt
        from docHTMLProcessor import docutilsHTMLProcessor
        translator = docutilsHTMLProcessor()
        worksheet_txt = translator.process_doc_html(html)

        # Extract title
        from worksheet import extract_name
        title, _ = extract_name(worksheet_txt)
        if title.startswith('<h1 class="title">'):
            title = title[18:]
        if title.endswith('</h1>'):
            title = title[:-5]

        # Create worksheet
        worksheet = self.create_new_worksheet(title, owner)
        worksheet.edit_save(worksheet_txt)

        return worksheet

    def change_worksheet_name_to_avoid_collision(self, worksheet):
        """
        Change the display name of the worksheet if there is already a
        worksheet with the same name as this one.
        """
        name = worksheet.name()
        display_names = [w.name() for w in self.get_worksheets_with_owner(worksheet.owner())]
        if name in display_names:
            j = name.rfind('(')
            if j != -1:
                name = name[:j].rstrip()
            i = 2
            while name + " (%s)" % i in display_names:
                i += 1
            name = name + " (%s)" % i
            worksheet.set_name(name)


    ##########################################################
    # Server configuration
    ##########################################################
    def conf(self):
        try:
            return self.__conf
        except AttributeError:
            C = server_conf.ServerConfiguration()
            # if we are newly creating a notebook, then we want to 
            # have a default model version of 1, currently
            # we can't just set the default value in server_conf.py 
            # to 1 since it would then be 1 for notebooks without the
            # model_version property
            # TODO: distinguish between a new server config default values
            #  and default values for missing properties
            C['model_version'] = 1
            self.__conf = C
            return C

    ##########################################################
    # Computing control
    ##########################################################
    def set_not_computing(self):
        # unpickled, no worksheets will think they are
        # being computed, since they clearly aren't (since
        # the server just started).
        for W in self.__worksheets.values():
            W.set_not_computing()

    def quit(self):
        for W in self.__worksheets.values():
            W.quit()

    def update_worksheet_processes(self):
        worksheet.update_worksheets()

    def quit_idle_worksheet_processes(self):
        timeout = self.conf()['idle_timeout']
        doc_timeout = self.conf()['doc_timeout']

        for W in self.__worksheets.values():
            if W.compute_process_has_been_started():
                if W.docbrowser():
                    W.quit_if_idle(doc_timeout)
                else:
                    W.quit_if_idle(timeout)

    def quit_worksheet(self, W):
        try:
            del self.__worksheets[W.filename()]
        except KeyError:
            pass

    ##########################################################
    # Worksheet listing
    ##########################################################
    def worksheet_list_for_public(self, username, sort='last_edited', reverse=False, search=None):
        W = self.pub_worksheets()

        if search:
            W = [x for x in W if x.satisfies_search(search)]

        sort_worksheet_list(W, sort, reverse)  # changed W in place
        return W

    def worksheet_list_for_user(self, user, typ="active", sort='last_edited', reverse=False, search=None):
        X = self.get_worksheets_with_viewer(user)
        if typ == "trash":
            W = [x for x in X if x.is_trashed(user)]
        elif typ == "active":
            W = [x for x in X if x.is_active(user)]
        else: # typ must be archived
            W = [x for x in X if not (x.is_trashed(user) or x.is_active(user))]
        if search:
            W = [x for x in W if x.satisfies_search(search)]
        sort_worksheet_list(W, sort, reverse)  # changed W in place
        return W

    ##########################################################
<<<<<<< HEAD
=======
    # Revision history for a worksheet
    ##########################################################
    def html_worksheet_revision_list(self, username, worksheet):
        r"""
        Return HTML for the revision list of a worksheet.

        INPUT:

        - ``username`` - a string

        - ``worksheet`` - an instance of Worksheet

        OUTPUT:

        - a string - the HTML for the revision list

        EXAMPLES::

            sage: nb = sagenb.notebook.notebook.Notebook(tmp_dir(ext='.sagenb'))
            sage: nb.create_default_users('password')
            sage: W = nb.create_new_worksheet('Test', 'admin')
            sage: W.body()
            u'\n\n{{{id=1|\n\n///\n}}}'
            sage: W.save_snapshot('admin')
            sage: nb.html_worksheet_revision_list('admin', W)
            u'...Revision...Last Edited...ago...'
        """
        data = worksheet.snapshot_data()  # pairs ('how long ago', key)
        
        return template(os.path.join("html", "notebook", "worksheet_revision_list.html"),
                        data = data, worksheet = worksheet,
                        notebook = self,
                        username = username)


    def html_specific_revision(self, username, ws, rev):
        r"""
        Return the HTML for a specific revision of a worksheet.

        INPUT:

        - ``username`` - a string

        - ``ws`` - an instance of Worksheet

        - ``rev`` - a string containing the key of the revision

        OUTPUT:

        - a string - the revision rendered as HTML
        """
        t = time.time() - float(rev[:-4])
        time_ago = prettify_time_ago(t)

        filename = ws.get_snapshot_text_filename(rev)
        txt = bz2.decompress(open(filename).read())
        W = self.scratch_worksheet()
        W.delete_cells_directory()
        W.edit_save(txt)

        data = ws.snapshot_data()  # pairs ('how long ago', key)
        prev_rev = None
        next_rev = None
        for i in range(len(data)):
            if data[i][1] == rev:
                if i > 0:
                    prev_rev = data[i - 1][1]
                if i < len(data)-1:
                    next_rev = data[i + 1][1]
                break

        return template(os.path.join("html", "notebook", 
                                     "specific_revision.html"),
                        worksheet = ws,
                        username = username, rev = rev, prev_rev = prev_rev,
                        next_rev = next_rev, time_ago = time_ago)

    def html_share(self, worksheet, username):
        r"""
        Return the HTML for the "share" page of a worksheet.

        INPUT:

        - ``username`` - a string

        - ``worksheet`` - an instance of Worksheet

        OUTPUT:

        - string - the share page's HTML representation

        EXAMPLES::

            sage: nb = sagenb.notebook.notebook.Notebook(tmp_dir(ext='.sagenb'))
            sage: nb.create_default_users('password')
            sage: W = nb.create_new_worksheet('Test', 'admin')
            sage: nb.html_share(W, 'admin')
            u'...currently shared...add or remove collaborators...'
        """
        return template(os.path.join("html", "notebook", "worksheet_share.html"),
                        worksheet = worksheet,
                        notebook = self,
                        username = username)

    def html_download_or_delete_datafile(self, ws, username, filename):
        r"""
        Return the HTML for the download or delete datafile page.

        INPUT:

        - ``username`` - a string

        - ``ws`` - an instance of Worksheet

        - ``filename`` - a string; the name of the file

        OUTPUT:

        - a string - the page rendered as HTML

        EXAMPLES::

            sage: nb = sagenb.notebook.notebook.Notebook(tmp_dir(ext='.sagenb'))
            sage: nb.create_default_users('password')
            sage: W = nb.create_new_worksheet('Test', 'admin')
            sage: nb.html_download_or_delete_datafile(W, 'admin', 'bar')
            u'...Data file: bar...DATA is a special variable...uploaded...'
        """
        ext = os.path.splitext(filename)[1].lower()
        file_is_image, file_is_text = False, False
        text_file_content = ""

        if ext in ['.png', '.jpg', '.gif']:
            file_is_image = True
        if ext in ['.txt', '.tex', '.sage', '.spyx', '.py', '.f', '.f90', '.c']:
            file_is_text = True
            text_file_content = open(os.path.join(ws.data_directory(), filename)).read()

        return template(os.path.join("html", "notebook", "download_or_delete_datafile.html"),
                        worksheet = ws, notebook = self,
                        username = username,
                        filename_ = filename,
                        file_is_image = file_is_image,
                        file_is_text = file_is_text,
                        text_file_content = text_file_content)


    ##########################################################
>>>>>>> 7cccac25
    # Accessing all worksheets with certain properties.
    ##########################################################
    def active_worksheets_for(self, username):
        # TODO: check if the worksheets are active
        #return [ws for ws in self.get_worksheets_with_viewer(username) if ws.is_active(username)]
        return self.users_worksheets_view(username)
    
    def get_all_worksheets(self):
        """
        We should only call this if the user is admin!
        """
        all_worksheets = []
        for username in self._user_manager.users():
            if username in ['_sage_', 'pub']:
                continue
            for w in self.users_worksheets(username):
                all_worksheets.append(w)
        return all_worksheets

    def get_worksheets_with_viewer(self, username):
        if self._user_manager.user_is_admin(username): return self.get_all_worksheets()
        return self.users_worksheets_view(username)

    def get_worksheets_with_owner(self, owner):
        return self.users_worksheets(owner)

    def get_worksheet_with_filename(self, filename):
        """
        Get the worksheet with the given filename.  If there is no
        such worksheet, raise a ``KeyError``.

        INPUT:

        - ``filename`` - a string

        OUTPUT:

        - a Worksheet instance
        """
        try:
            return self.__worksheets[filename]
        except KeyError:
            raise KeyError, "No worksheet with filename '%s'"%filename

    ###########################################################
    # Saving the whole notebook
    ###########################################################
    def save(self):
        """
        Save this notebook server to disk.
        """
        S = self.__storage
        S.save_users(self.user_manager().users())
        S.save_server_conf(self.conf())
        self._user_manager.save(S)
        # Save the non-doc-browser worksheets.
        for n, W in self.__worksheets.items():
            if not n.startswith('doc_browser'):
                S.save_worksheet(W)
        if hasattr(self, '_user_history'):
            for username, H in self._user_history.iteritems():
                S.save_user_history(username, H)

    def save_worksheet(self, W, conf_only=False):
        self.__storage.save_worksheet(W, conf_only=conf_only)

    def logout(self, username):
        r"""
        Do not do anything on logout (so far).
        
        In particular, do **NOT** stop all ``username``'s worksheets!
        """
        pass

    def delete_doc_browser_worksheets(self):
        for w in self.users_worksheets('_sage_'):
            if w.name().startswith('doc_browser'):
                self.delete_worksheet(w.filename())

<<<<<<< HEAD
=======
    ###########################################################
    # HTML -- generate most html related to the whole notebook page
    ###########################################################
    def html_plain_text_window(self, worksheet, username):
        r"""
        Return HTML for the window that displays a plain text version
        of the worksheet.

        INPUT:

        -  ``worksheet`` - a Worksheet instance

        -  ``username`` - a string

        OUTPUT:

        - a string - the plain text window rendered as HTML

        EXAMPLES::

            sage: nb = sagenb.notebook.notebook.Notebook(tmp_dir(ext='.sagenb'))
            sage: nb.create_default_users('password')
            sage: W = nb.create_new_worksheet('Test', 'admin')
            sage: nb.html_plain_text_window(W, 'admin')
            u'...pre class="plaintext"...cell_intext...textfield...'
        """
        plain_text = worksheet.plain_text(prompts=True, banner=False)
        plain_text = escape(plain_text).strip()

        return template(os.path.join("html", "notebook", "plain_text_window.html"),
                        worksheet = worksheet,
                        notebook = self,
                        username = username, plain_text = plain_text,
                        MATHJAX = MATHJAX, JEDITABLE_TINYMCE = JEDITABLE_TINYMCE)

    def html_edit_window(self, worksheet, username):
        r"""
        Return HTML for a window for editing ``worksheet``.

        INPUT:

        - ``username`` - a string containing the username

        - ``worksheet`` - a Worksheet instance

        OUTPUT:

        - a string - the editing window's HTML representation

        EXAMPLES::

            sage: nb = sagenb.notebook.notebook.Notebook(tmp_dir(ext='.sagenb'))
            sage: nb.create_default_users('password')
            sage: W = nb.create_new_worksheet('Test', 'admin')
            sage: nb.html_edit_window(W, 'admin')
            u'...textarea class="plaintextedit"...{{{id=1|...//...}}}...'
        """

        return template(os.path.join("html", "notebook", "edit_window.html"),
                        worksheet = worksheet,
                        notebook = self,
                        username = username)

    def html_beforepublish_window(self, worksheet, username):
        r"""
        Return HTML for the warning and decision page displayed prior
        to publishing the given worksheet.

        INPUT:

        - ``worksheet`` - an instance of Worksheet

        - ``username`` - a string

        OUTPUT:

        - a string - the pre-publication page rendered as HTML

        EXAMPLES::

            sage: nb = sagenb.notebook.notebook.Notebook(tmp_dir(ext='.sagenb'))
            sage: nb.create_default_users('password')
            sage: W = nb.create_new_worksheet('Test', 'admin')
            sage: nb.html_beforepublish_window(W, 'admin')
            u'...want to publish this worksheet?...re-publish when changes...'
        """
        msg = """You can publish your worksheet to the Internet, where anyone will be able to access and view it online.
        Your worksheet will be assigned a unique address (URL) that you can send to your friends and colleagues.<br/><br/>
        Do you want to publish this worksheet?<br/><br/>
        <form method="get" action=".">
        <input type="hidden" name="yes" value="" />
        <input type="submit" value="Yes" style="margin-left:10px" />
        <input type="button" value="No" style="margin-left:5px" onClick="parent.location=\'../'"><br/><br/>
        <input type="checkbox" name="auto" style="margin-left:13px" /> Automatically re-publish when changes are made
        </form>
        """
        return template(os.path.join("html", "notebook", "beforepublish_window.html"),
                        worksheet = worksheet,
                        notebook = self,
                        username = username)

    def html_afterpublish_window(self, worksheet, username, url, dtime):
        r"""
        Return HTML for a given worksheet's post-publication page.

        INPUT:

        - ``worksheet`` - an instance of Worksheet

        - ``username`` - a string

        - ``url`` - a string representing the URL of the published
          worksheet

        - ``dtime`` - an instance of time.struct_time representing the
          publishing time

        OUTPUT:

        - a string - the post-publication page rendered as HTML
        """
        from time import strftime
        time = strftime("%B %d, %Y %I:%M %p", dtime)

        return template(os.path.join("html", "notebook", "afterpublish_window.html"),
                        worksheet = worksheet,
                        notebook = self,
                        username = username, url = url, time = time)

    def html_upload_data_window(self, ws, username):
        r"""
        Return HTML for the "Upload Data" window.

        INPUT:

        - ``worksheet`` - an instance of Worksheet

        - ``username`` - a string

        OUTPUT:

        - a string - the HTML representation of the data upload window

        EXAMPLES::

            sage: nb = sagenb.notebook.notebook.Notebook(tmp_dir(ext='.sagenb'))
            sage: nb.create_default_users('password')
            sage: W = nb.create_new_worksheet('Test', 'admin')
            sage: nb.html_upload_data_window(W, 'admin')
            u'...Upload or Create Data File...Browse...url...name of a new...'
        """
        return template(os.path.join("html", "notebook", "upload_data_window.html"),
                        worksheet = ws, username = username)

    def html(self, worksheet_filename=None, username='guest', admin=False, 
             do_print=False):
        r"""
        Return the HTML for a worksheet's index page.

        INPUT:

        - ``worksheet_filename`` - a string (default: None)

        - ``username`` - a string (default: 'guest')

        - ``admin`` - a bool (default: False)

        OUTPUT:

        - a string - the worksheet rendered as HTML

        EXAMPLES::

            sage: nb = sagenb.notebook.notebook.Notebook(tmp_dir(ext='.sagenb'))
            sage: nb.create_default_users('password')
            sage: W = nb.create_new_worksheet('Test', 'admin')
            sage: nb.html(W.filename(), 'admin')
            u'...Test...cell_input...plainclick...state_number...'
        """
        if worksheet_filename is None or worksheet_filename == '':
            worksheet_filename = None
            W = None
        else:
            try:
                W = self.get_worksheet_with_filename(worksheet_filename)
            except KeyError:
                W = None

        from flask import current_app
        if W is None:
            return current_app.message("The worksheet does not exist") #XXX: i18n

        if W.docbrowser() or W.is_published():
            if W.is_published() or self.user_manager().user_is_guest(username):
                template_page = os.path.join('html', 'notebook', 'guest_worksheet_page.html')
            else:
                template_page = os.path.join("html", "notebook", "doc_page.html")
        elif do_print:
            template_page = os.path.join('html', 'notebook', 'print_worksheet.html')
        else:
            template_page = os.path.join("html", "notebook", "worksheet_page.html")

        return template(template_page, worksheet = W,
                        notebook = self, do_print=do_print,
                        username = username)

>>>>>>> 7cccac25
    def upgrade_model(self):
        """
        Upgrade the model, if needed.

        - Version 0 (or non-existent model version, which defaults to 0): Original flask notebook
        - Version 1: shared worksheet data cached in the User object
        """
        model_version=self.conf()['model_version']
        if model_version is None or model_version<1:
            print "Upgrading model version to version 1"
            # this uses code from get_all_worksheets()
            user_manager = self.user_manager()
            num_users=0
            for username in self._user_manager.users():
                num_users+=1
                if num_users%1000==0:
                    print 'Upgraded %d users'%num_users
                if username in ['_sage_', 'pub']:
                    continue
                try:
                    for w in self.users_worksheets(username):
                        owner = w.owner()
                        id_number = w.id_number()
                        collaborators = w.collaborators()
                        for u in collaborators:
                            try:
                                user_manager.user(u).viewable_worksheets().add((owner, id_number))
                            except KeyError:
                                # user doesn't exist
                                pass
                except (UnicodeEncodeError,OSError):
                    # Catch UnicodeEncodeError because sometimes a username has a non-ascii character
                    # Catch OSError since sometimes when moving user directories (which happens
                    #   automatically when getting user's worksheets), OSError: [Errno 39] Directory not empty
                    #   is thrown (we should be using shutil.move instead, probably)
                    # users with these problems won't have their sharing cached, but they will probably have
                    # problems logging in anyway, so they probably won't notice not having shared worksheets
                    import sys
                    import traceback
                    print >> sys.stderr, 'Error on username %s'%username.encode('utf8')
                    print >> sys.stderr, traceback.format_exc()
                    pass
            print 'Done upgrading to model version 1'
            self.conf()['model_version'] = 1

####################################################################

# TODO
def load_notebook(dir, interface=None, port=None, secure=None, user_manager=None):
    """
    Load and return a notebook from a given directory.  Create a new
    one in that directory, if one isn't already there.

    INPUT:

    -  ``dir`` - a string that defines a directory name

    -  ``interface`` - the address of the interface the server listens at

    -  ``port`` - the port the server listens on

    -  ``secure`` - whether the notebook is secure

    OUTPUT:

    - a Notebook instance
    """
    if not dir.endswith('.sagenb'):
        if not os.path.exists(dir + '.sagenb') and os.path.exists(os.path.join(dir, 'nb.sobj')):
            try:
                nb = migrate_old_notebook_v1(dir)
            except KeyboardInterrupt:
                raise KeyboardInterrupt("Interrupted notebook migration.  Delete the directory '%s' and try again." % (os.path.abspath(dir+'.sagenb')))
            return nb
        dir += '.sagenb'

    dir = make_path_relative(dir)
    nb = Notebook(dir)
    nb.interface = interface
    nb.port = port
    nb.secure = secure


    # Install this copy of the notebook in misc.py as *the*
    # global notebook object used for computations.  This is
    # mainly to avoid circular references, etc.  This also means
    # only one notebook can actually be used at any point.
    import sagenb.notebook.misc
    sagenb.notebook.misc.notebook = nb

    return nb

def migrate_old_notebook_v1(dir):
    """
    Back up and migrates an old saved version of notebook to the new one (`sagenb`)
    """
    nb_sobj = os.path.join(dir, 'nb.sobj')
    old_nb = cPickle.loads(open(nb_sobj).read())

    ######################################################################
    # Tell user what is going on and make a backup
    ######################################################################

    print ""
    print "*" * 80
    print "*"
    print "* The Sage notebook at"
    print "*"
    print "*      '%s'" % os.path.abspath(dir)
    print "*"
    print "* will be upgraded to a new format and stored in"
    print "*"
    print "*      '%s.sagenb'." % os.path.abspath(dir)
    print "*"
    print "* Your existing notebook will not be modified in any way."
    print "*"
    print "*" * 80
    print ""
    ans = raw_input("Would like to continue? [YES or no] ").lower()
    if ans not in ['', 'y', 'yes']:
        raise RuntimeError("User aborted upgrade.")

    # Create new notebook
    new_nb = Notebook(dir + '.sagenb')

    # Define a function for transfering the attributes of one object to another.
    def transfer_attributes(old, new, attributes):
        for attr_old, attr_new in attributes:
            if hasattr(old, attr_old):
                setattr(new, attr_new, getattr(old, attr_old))

    # Transfer all the notebook attributes to our new notebook object

    new_nb.conf().confs = old_nb.conf().confs
    for t in ['pretty_print', 'server_pool', 'ulimit', 'system']:
        if hasattr(old_nb, '_Notebook__' + t):
            new_nb.conf().confs[t] = getattr(old_nb, '_Notebook__' + t)

    # Now update the user data from the old notebook to the new one:
    print "Migrating %s user accounts..." % len(old_nb.user_manager().users())
    users = new_nb.user_manager().users()
    for username, old_user in old_nb.user_manager().users().iteritems():
        new_user = user.User(old_user.username(), '',
                             old_user.get_email(), old_user.account_type())
        new_user.set_hashed_password(old_user.password())
        transfer_attributes(old_user, new_user,
                             [('_User__email_confirmed', '_email_confirmed'),
                             ('_User__temporary_password', '_temporary_password'),
                             ('_User__is_suspended', '_is_suspended')])
        # Fix the __conf field, which is also an instance of a class
        new_user.conf().confs = old_user.conf().confs
        users[new_user.username()] = new_user

    ######################################################################
    # Set the worksheets of the new notebook equal to the ones from
    # the old one.
    ######################################################################

    def migrate_old_worksheet(old_worksheet):
        """
        Migrates an old worksheet to the new format.
        """
        old_ws_dirname = old_ws._Worksheet__filename.partition(os.path.sep)[-1]
        new_ws = new_nb.worksheet(old_ws.owner(), old_ws_dirname)

        # some ugly creation of new attributes from what used to be stored
        tags = {}
        try:
            for user, val in old_ws._Worksheet__user_view.iteritems():
                if isinstance(user, str):
                    # There was a bug in the old notebook where sometimes the
                    # user was the *module* "user", so we don't include that
                    # invalid data.
                    tags[user] = [val]
        except AttributeError:
            pass
        import time
        last_change = (old_ws.last_to_edit(), old_ws.last_edited())
        try:
            published_id_number = int(os.path.split(old_ws._Worksheet__published_version)[1])
        except AttributeError:
            published_id_number = None

        ws_pub = old_ws.worksheet_that_was_published().filename().split('/')
        ws_pub = (ws_pub[0], int(ws_pub[1]))

        obj = {'name': old_ws.name(), 'system': old_ws.system(),
               'viewers': old_ws.viewers(), 
               'collaborators' :old_ws.collaborators(),
               'pretty_print': old_ws.pretty_print(), 
               'ratings': old_ws.ratings(),
               'auto_publish': old_ws.is_auto_publish(), 'tags': tags,
               'last_change': last_change,
               'published_id_number': published_id_number,
               'worksheet_that_was_published': ws_pub
               }

        new_ws.reconstruct_from_basic(obj)

        base = os.path.join(dir, 'worksheets', old_ws.filename())
        worksheet_file = os.path.join(base, 'worksheet.txt')
        if os.path.exists(worksheet_file):
            text = open(worksheet_file).read()
            # delete first two lines -- we don't embed the title or
            # system in the worksheet text anymore.
            i = text.find('\n')
            text=text[i+1:]
            i = text.find('\n')
            text=text[i+1:]
            new_ws.edit_save(text)

        # copy over the DATA directory and cells directories
        try:
            dest = new_ws.data_directory()
            if os.path.exists(dest): 
                shutil.rmtree(dest)
            shutil.copytree(old_ws.data_directory(), dest)
        except Exception, msg:
            print msg

        try:
            if os.path.exists(old_ws.cells_directory()):
                dest = new_ws.cells_directory()
                if os.path.exists(dest): 
                    shutil.rmtree(dest)
                shutil.copytree(old_ws.cells_directory(), dest)
        except Exception, msg:
            print msg


        return new_ws

    worksheets = WorksheetDict(new_nb)
    num_worksheets = len(old_nb._Notebook__worksheets)
    print "Migrating (at most) %s worksheets..." % num_worksheets
    from sage.misc.misc import walltime
    tm = walltime()
    i = 0
    for ws_name, old_ws in old_nb._Notebook__worksheets.iteritems():
        if old_ws.docbrowser(): continue
        i += 1
        if i % 25==0:
            percent = i / float(num_worksheets)
            # total_time * percent = time_so_far, so
            # remaining_time = total_time - time_so_far = time_so_far*(1/percent - 1)
            print "    Migrated %s (of %s) worksheets (about %.0f seconds remaining)" % (
                i, num_worksheets, walltime(tm) * (1 / percent - 1))
        new_ws = migrate_old_worksheet(old_ws)
        worksheets[new_ws.filename()] = new_ws
    new_nb._Notebook__worksheets = worksheets

    # Migrating history
    new_nb._user_history = {}
    for username in old_nb.user_manager().users().keys():
        history_file = os.path.join(dir, 'worksheets', username, 'history.sobj')
        if os.path.exists(history_file):
            new_nb._user_history[username] = cPickle.loads(open(history_file).read())

    # Save our newly migrated notebook to disk
    new_nb.save()

    print "Worksheet migration completed."
    return new_nb

# TODO
def make_path_relative(dir):
    r"""
    Replace an absolute path with a relative path, if possible.
    Otherwise, return the given path.

    INPUT:

    - ``dir`` - a string containing, e.g., a directory name

    OUTPUT:

    - a string
    """
    base, file = os.path.split(dir)
    if os.path.exists(file):
        return file
    return dir

##########################################################
# Misc
##########################################################


def sort_worksheet_list(v, sort, reverse):
    """
    Sort a given list on a given key, in a given order.

    INPUT:

    - ``sort`` - a string; 'last_edited', 'owner', 'rating', or 'name'

    - ``reverse`` - a bool; if True, reverse the order of the sort.

    OUTPUT:

    - the sorted list
    """
    f = None
    if sort == 'last_edited':
        def c(a, b):
            return -cmp(a.last_edited(), b.last_edited())
        f = c
    elif sort == 'name':
        def c(a, b):
            return cmp((a.name().lower(), -a.last_edited()), (b.name().lower(), -b.last_edited()))
        f = c
    elif sort == 'owner':
        def c(a, b):
            return cmp((a.owner().lower(), -a.last_edited()), (b.owner().lower(), -b.last_edited()))
        f = c
    elif sort == "rating":
        def c(a, b):
            return -cmp((a.rating(), -a.last_edited()), (b.rating(), -b.last_edited()))
        f = c
    else:
        raise ValueError("invalid sort key '%s'" % sort)
    v.sort(cmp = f, reverse=reverse)<|MERGE_RESOLUTION|>--- conflicted
+++ resolved
@@ -1298,157 +1298,6 @@
         return W
 
     ##########################################################
-<<<<<<< HEAD
-=======
-    # Revision history for a worksheet
-    ##########################################################
-    def html_worksheet_revision_list(self, username, worksheet):
-        r"""
-        Return HTML for the revision list of a worksheet.
-
-        INPUT:
-
-        - ``username`` - a string
-
-        - ``worksheet`` - an instance of Worksheet
-
-        OUTPUT:
-
-        - a string - the HTML for the revision list
-
-        EXAMPLES::
-
-            sage: nb = sagenb.notebook.notebook.Notebook(tmp_dir(ext='.sagenb'))
-            sage: nb.create_default_users('password')
-            sage: W = nb.create_new_worksheet('Test', 'admin')
-            sage: W.body()
-            u'\n\n{{{id=1|\n\n///\n}}}'
-            sage: W.save_snapshot('admin')
-            sage: nb.html_worksheet_revision_list('admin', W)
-            u'...Revision...Last Edited...ago...'
-        """
-        data = worksheet.snapshot_data()  # pairs ('how long ago', key)
-        
-        return template(os.path.join("html", "notebook", "worksheet_revision_list.html"),
-                        data = data, worksheet = worksheet,
-                        notebook = self,
-                        username = username)
-
-
-    def html_specific_revision(self, username, ws, rev):
-        r"""
-        Return the HTML for a specific revision of a worksheet.
-
-        INPUT:
-
-        - ``username`` - a string
-
-        - ``ws`` - an instance of Worksheet
-
-        - ``rev`` - a string containing the key of the revision
-
-        OUTPUT:
-
-        - a string - the revision rendered as HTML
-        """
-        t = time.time() - float(rev[:-4])
-        time_ago = prettify_time_ago(t)
-
-        filename = ws.get_snapshot_text_filename(rev)
-        txt = bz2.decompress(open(filename).read())
-        W = self.scratch_worksheet()
-        W.delete_cells_directory()
-        W.edit_save(txt)
-
-        data = ws.snapshot_data()  # pairs ('how long ago', key)
-        prev_rev = None
-        next_rev = None
-        for i in range(len(data)):
-            if data[i][1] == rev:
-                if i > 0:
-                    prev_rev = data[i - 1][1]
-                if i < len(data)-1:
-                    next_rev = data[i + 1][1]
-                break
-
-        return template(os.path.join("html", "notebook", 
-                                     "specific_revision.html"),
-                        worksheet = ws,
-                        username = username, rev = rev, prev_rev = prev_rev,
-                        next_rev = next_rev, time_ago = time_ago)
-
-    def html_share(self, worksheet, username):
-        r"""
-        Return the HTML for the "share" page of a worksheet.
-
-        INPUT:
-
-        - ``username`` - a string
-
-        - ``worksheet`` - an instance of Worksheet
-
-        OUTPUT:
-
-        - string - the share page's HTML representation
-
-        EXAMPLES::
-
-            sage: nb = sagenb.notebook.notebook.Notebook(tmp_dir(ext='.sagenb'))
-            sage: nb.create_default_users('password')
-            sage: W = nb.create_new_worksheet('Test', 'admin')
-            sage: nb.html_share(W, 'admin')
-            u'...currently shared...add or remove collaborators...'
-        """
-        return template(os.path.join("html", "notebook", "worksheet_share.html"),
-                        worksheet = worksheet,
-                        notebook = self,
-                        username = username)
-
-    def html_download_or_delete_datafile(self, ws, username, filename):
-        r"""
-        Return the HTML for the download or delete datafile page.
-
-        INPUT:
-
-        - ``username`` - a string
-
-        - ``ws`` - an instance of Worksheet
-
-        - ``filename`` - a string; the name of the file
-
-        OUTPUT:
-
-        - a string - the page rendered as HTML
-
-        EXAMPLES::
-
-            sage: nb = sagenb.notebook.notebook.Notebook(tmp_dir(ext='.sagenb'))
-            sage: nb.create_default_users('password')
-            sage: W = nb.create_new_worksheet('Test', 'admin')
-            sage: nb.html_download_or_delete_datafile(W, 'admin', 'bar')
-            u'...Data file: bar...DATA is a special variable...uploaded...'
-        """
-        ext = os.path.splitext(filename)[1].lower()
-        file_is_image, file_is_text = False, False
-        text_file_content = ""
-
-        if ext in ['.png', '.jpg', '.gif']:
-            file_is_image = True
-        if ext in ['.txt', '.tex', '.sage', '.spyx', '.py', '.f', '.f90', '.c']:
-            file_is_text = True
-            text_file_content = open(os.path.join(ws.data_directory(), filename)).read()
-
-        return template(os.path.join("html", "notebook", "download_or_delete_datafile.html"),
-                        worksheet = ws, notebook = self,
-                        username = username,
-                        filename_ = filename,
-                        file_is_image = file_is_image,
-                        file_is_text = file_is_text,
-                        text_file_content = text_file_content)
-
-
-    ##########################################################
->>>>>>> 7cccac25
     # Accessing all worksheets with certain properties.
     ##########################################################
     def active_worksheets_for(self, username):
@@ -1528,215 +1377,6 @@
             if w.name().startswith('doc_browser'):
                 self.delete_worksheet(w.filename())
 
-<<<<<<< HEAD
-=======
-    ###########################################################
-    # HTML -- generate most html related to the whole notebook page
-    ###########################################################
-    def html_plain_text_window(self, worksheet, username):
-        r"""
-        Return HTML for the window that displays a plain text version
-        of the worksheet.
-
-        INPUT:
-
-        -  ``worksheet`` - a Worksheet instance
-
-        -  ``username`` - a string
-
-        OUTPUT:
-
-        - a string - the plain text window rendered as HTML
-
-        EXAMPLES::
-
-            sage: nb = sagenb.notebook.notebook.Notebook(tmp_dir(ext='.sagenb'))
-            sage: nb.create_default_users('password')
-            sage: W = nb.create_new_worksheet('Test', 'admin')
-            sage: nb.html_plain_text_window(W, 'admin')
-            u'...pre class="plaintext"...cell_intext...textfield...'
-        """
-        plain_text = worksheet.plain_text(prompts=True, banner=False)
-        plain_text = escape(plain_text).strip()
-
-        return template(os.path.join("html", "notebook", "plain_text_window.html"),
-                        worksheet = worksheet,
-                        notebook = self,
-                        username = username, plain_text = plain_text,
-                        MATHJAX = MATHJAX, JEDITABLE_TINYMCE = JEDITABLE_TINYMCE)
-
-    def html_edit_window(self, worksheet, username):
-        r"""
-        Return HTML for a window for editing ``worksheet``.
-
-        INPUT:
-
-        - ``username`` - a string containing the username
-
-        - ``worksheet`` - a Worksheet instance
-
-        OUTPUT:
-
-        - a string - the editing window's HTML representation
-
-        EXAMPLES::
-
-            sage: nb = sagenb.notebook.notebook.Notebook(tmp_dir(ext='.sagenb'))
-            sage: nb.create_default_users('password')
-            sage: W = nb.create_new_worksheet('Test', 'admin')
-            sage: nb.html_edit_window(W, 'admin')
-            u'...textarea class="plaintextedit"...{{{id=1|...//...}}}...'
-        """
-
-        return template(os.path.join("html", "notebook", "edit_window.html"),
-                        worksheet = worksheet,
-                        notebook = self,
-                        username = username)
-
-    def html_beforepublish_window(self, worksheet, username):
-        r"""
-        Return HTML for the warning and decision page displayed prior
-        to publishing the given worksheet.
-
-        INPUT:
-
-        - ``worksheet`` - an instance of Worksheet
-
-        - ``username`` - a string
-
-        OUTPUT:
-
-        - a string - the pre-publication page rendered as HTML
-
-        EXAMPLES::
-
-            sage: nb = sagenb.notebook.notebook.Notebook(tmp_dir(ext='.sagenb'))
-            sage: nb.create_default_users('password')
-            sage: W = nb.create_new_worksheet('Test', 'admin')
-            sage: nb.html_beforepublish_window(W, 'admin')
-            u'...want to publish this worksheet?...re-publish when changes...'
-        """
-        msg = """You can publish your worksheet to the Internet, where anyone will be able to access and view it online.
-        Your worksheet will be assigned a unique address (URL) that you can send to your friends and colleagues.<br/><br/>
-        Do you want to publish this worksheet?<br/><br/>
-        <form method="get" action=".">
-        <input type="hidden" name="yes" value="" />
-        <input type="submit" value="Yes" style="margin-left:10px" />
-        <input type="button" value="No" style="margin-left:5px" onClick="parent.location=\'../'"><br/><br/>
-        <input type="checkbox" name="auto" style="margin-left:13px" /> Automatically re-publish when changes are made
-        </form>
-        """
-        return template(os.path.join("html", "notebook", "beforepublish_window.html"),
-                        worksheet = worksheet,
-                        notebook = self,
-                        username = username)
-
-    def html_afterpublish_window(self, worksheet, username, url, dtime):
-        r"""
-        Return HTML for a given worksheet's post-publication page.
-
-        INPUT:
-
-        - ``worksheet`` - an instance of Worksheet
-
-        - ``username`` - a string
-
-        - ``url`` - a string representing the URL of the published
-          worksheet
-
-        - ``dtime`` - an instance of time.struct_time representing the
-          publishing time
-
-        OUTPUT:
-
-        - a string - the post-publication page rendered as HTML
-        """
-        from time import strftime
-        time = strftime("%B %d, %Y %I:%M %p", dtime)
-
-        return template(os.path.join("html", "notebook", "afterpublish_window.html"),
-                        worksheet = worksheet,
-                        notebook = self,
-                        username = username, url = url, time = time)
-
-    def html_upload_data_window(self, ws, username):
-        r"""
-        Return HTML for the "Upload Data" window.
-
-        INPUT:
-
-        - ``worksheet`` - an instance of Worksheet
-
-        - ``username`` - a string
-
-        OUTPUT:
-
-        - a string - the HTML representation of the data upload window
-
-        EXAMPLES::
-
-            sage: nb = sagenb.notebook.notebook.Notebook(tmp_dir(ext='.sagenb'))
-            sage: nb.create_default_users('password')
-            sage: W = nb.create_new_worksheet('Test', 'admin')
-            sage: nb.html_upload_data_window(W, 'admin')
-            u'...Upload or Create Data File...Browse...url...name of a new...'
-        """
-        return template(os.path.join("html", "notebook", "upload_data_window.html"),
-                        worksheet = ws, username = username)
-
-    def html(self, worksheet_filename=None, username='guest', admin=False, 
-             do_print=False):
-        r"""
-        Return the HTML for a worksheet's index page.
-
-        INPUT:
-
-        - ``worksheet_filename`` - a string (default: None)
-
-        - ``username`` - a string (default: 'guest')
-
-        - ``admin`` - a bool (default: False)
-
-        OUTPUT:
-
-        - a string - the worksheet rendered as HTML
-
-        EXAMPLES::
-
-            sage: nb = sagenb.notebook.notebook.Notebook(tmp_dir(ext='.sagenb'))
-            sage: nb.create_default_users('password')
-            sage: W = nb.create_new_worksheet('Test', 'admin')
-            sage: nb.html(W.filename(), 'admin')
-            u'...Test...cell_input...plainclick...state_number...'
-        """
-        if worksheet_filename is None or worksheet_filename == '':
-            worksheet_filename = None
-            W = None
-        else:
-            try:
-                W = self.get_worksheet_with_filename(worksheet_filename)
-            except KeyError:
-                W = None
-
-        from flask import current_app
-        if W is None:
-            return current_app.message("The worksheet does not exist") #XXX: i18n
-
-        if W.docbrowser() or W.is_published():
-            if W.is_published() or self.user_manager().user_is_guest(username):
-                template_page = os.path.join('html', 'notebook', 'guest_worksheet_page.html')
-            else:
-                template_page = os.path.join("html", "notebook", "doc_page.html")
-        elif do_print:
-            template_page = os.path.join('html', 'notebook', 'print_worksheet.html')
-        else:
-            template_page = os.path.join("html", "notebook", "worksheet_page.html")
-
-        return template(template_page, worksheet = W,
-                        notebook = self, do_print=do_print,
-                        username = username)
-
->>>>>>> 7cccac25
     def upgrade_model(self):
         """
         Upgrade the model, if needed.
