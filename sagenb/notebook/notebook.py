# -*- coding: utf-8 -*
"""
The Sage Notebook

AUTHORS:

  - William Stein
"""

#############################################################################
#
#       Copyright (C) 2006-2009 William Stein <wstein@gmail.com>
#  Distributed under the terms of the GNU General Public License (GPL)
#  The full text of the GPL is available at:
#                  http://www.gnu.org/licenses/
#
#############################################################################

# For debugging sometimes it is handy to use only the reference implementation.
USE_REFERENCE_WORKSHEET_PROCESSES = False

# System libraries
import os
import random
import re
import shutil
import socket
import time
import bz2
import cPickle
from cgi import escape


# Sage libraries
from sagenb.misc.misc import (pad_zeros, cputime, tmp_dir, load, save,
                              ignore_nonexistent_files, unicode_str)

# Sage Notebook
from . import css          # style
from . import js           # javascript
from . import worksheet    # individual worksheets (which make up a notebook)
from . import config       # internal configuration stuff (currently, just keycodes)
from . import keyboards    # keyboard layouts
from . import server_conf  # server configuration
from . import user_conf    # user configuration
from . import user         # users
from   template import template, prettify_time_ago
from flask.ext.babel import gettext, lazy_gettext

try:
    # sage is installed
    import sage
    # [(string: name, bool: optional)]
    SYSTEMS = [('sage', False),
               ('gap', False),
               ('gp', False),
               ('html', False),
               ('latex', False),
               ('maxima', False),
               ('python', False),
               ('r', False),
               ('sh', False),
               ('singular', False),
               ('axiom', True),
               ('fricas', True),
               ('kash', True),
               ('macaulay2', True),
               ('magma', True),
               ('maple', True,),
               ('mathematica', True),
               ('matlab', True),
               ('mupad', True),
               ('octave', True),
               ('scilab', True)]
except ImportError:
    # sage is not installed
    SYSTEMS = [('sage', True)]    # but gracefully degenerated version of sage mode, e.g., preparsing is trivial


# We also record the system names without (optional) since they are
# used in some of the html menus, etc.
SYSTEM_NAMES = [v[0] for v in SYSTEMS]

MATHJAX = True

JEDITABLE_TINYMCE  = True

class WorksheetDict(dict):
    def __init__(self, notebook, *args, **kwds):
        self.notebook = notebook
        self.storage = notebook._Notebook__storage
        dict.__init__(self, *args, **kwds)

    def __getitem__(self, item):
        if item in self:
            return dict.__getitem__(self, item)

        try:
            if '/' not in item:
                raise KeyError, item
        except TypeError:
            raise KeyError, item

        username, id = item.split('/')
        try:
            id=int(id)
        except ValueError:
            raise KeyError, item
        try:
            worksheet = self.storage.load_worksheet(username, id)
        except ValueError:
            raise KeyError, item

        dict.__setitem__(self, item, worksheet)
        return worksheet
        
        
class Notebook(object):
    HISTORY_MAX_OUTPUT = 92*5
    HISTORY_NCOLS = 90
    
    def __init__(self, dir, user_manager = None):

        if isinstance(dir, basestring) and len(dir) > 0 and dir[-1] == "/":
            dir = dir[:-1]

        if not dir.endswith('.sagenb'):
            raise ValueError("dir (=%s) must end with '.sagenb'" % dir)

        self._dir = dir

        # For now we only support the FilesystemDatastore storage
        # backend.
        from sagenb.storage import FilesystemDatastore
        S = FilesystemDatastore(dir)
        self.__storage = S

        # Now set the configuration, loaded from the datastore.
        try:
            self.__conf = S.load_server_conf()
        except IOError:
            # Worksheet has never been saved before, so the server conf doesn't exist.
            self.__worksheets = WorksheetDict(self)

        from user_manager import SimpleUserManager, OpenIDUserManager
        self._user_manager = OpenIDUserManager(conf=self.conf()) if user_manager is None else user_manager

        # Set the list of users
        try:
            S.load_users(self._user_manager)
        except IOError:
            pass

        # Set the list of worksheets
        W = WorksheetDict(self)
        self.__worksheets = W

        # Store / Refresh public worksheets
        for id_number in os.listdir(self.__storage._abspath(self.__storage._user_path("pub"))):
            if id_number.isdigit():
                a = "pub/"+str(id_number)
                if a not in self.__worksheets:
                    try:
                        self.__worksheets[a] = self.__storage.load_worksheet("pub",int(id_number))
                    except Exception:
                        import traceback
                        print "Warning: problem loading %s/%s: %s"%("pub", int(id_number), traceback.format_exc())

        # Set the openid-user dict
        try:
            self._user_manager.load(S)
        except IOError:
            pass

    def delete(self):
        """
        Delete all files related to this notebook.

        This is used for doctesting mainly. This command is obviously
        *VERY* dangerous to use on a notebook you actually care about.
        You could easily lose all data.

        EXAMPLES::

            sage: tmp = tmp_dir(ext='.sagenb')
            sage: nb = sagenb.notebook.notebook.Notebook(tmp)
            sage: sorted(os.listdir(tmp))
            ['home']
            sage: nb.delete()

        Now the directory is gone.::

            sage: os.listdir(tmp)
            Traceback (most recent call last):
            ...
            OSError: [Errno 2] No such file or directory: '...
        """
        self.__storage.delete()

    def systems(self, username=None):
        systems = []
        for system in SYSTEMS:
            if system[1]:
                systems.append(system[0] + ' (' + lazy_gettext('optional') + ')')
            else:
                systems.append(system[0])
        return systems

    def system_names(self):
        return SYSTEM_NAMES

    def user_manager(self):
        """
        Returns self's UserManager object.

        EXAMPLES::

            sage: n = sagenb.notebook.notebook.Notebook(tmp_dir(ext='.sagenb'))
            sage: n.user_manager() 
            <sagenb.notebook.user_manager.OpenIDUserManager object at 0x...>
        """
        return self._user_manager
        
    ##########################################################
    # Users
    ##########################################################
    def create_default_users(self, passwd):
        """
        Create the default users for a notebook.

        INPUT:

        - ``passwd`` - a string

        EXAMPLES::

            sage: nb = sagenb.notebook.notebook.Notebook(tmp_dir(ext='.sagenb'))
            sage: nb.create_default_users('password')
            sage: list(sorted(nb.user_manager().users().iteritems()))
            [('_sage_', _sage_), ('admin', admin), ('guest', guest), ('pub', pub)]
            sage: list(sorted(nb.user_manager().passwords().iteritems())) #random
            [('_sage_', ''), ('admin', ''), ('guest', ''), ('pub', '')]
            sage: nb.create_default_users('newpassword')
            WARNING: User 'pub' already exists -- and is now being replaced.
            WARNING: User '_sage_' already exists -- and is now being replaced.
            WARNING: User 'guest' already exists -- and is now being replaced.
            WARNING: User 'admin' already exists -- and is now being replaced.
            sage: list(sorted(nb.user_manager().passwords().iteritems())) #random
            [('_sage_', ''), ('admin', ''), ('guest', ''), ('pub', '')]
            sage: len(list(sorted(nb.user_manager().passwords().iteritems())))
            4
        """
        self.user_manager().create_default_users(passwd)

    def user(self, username):
        """
        Return an instance of the User class given the ``username`` of a user
        in a notebook.

        INPUT:

        - ``username`` - a string

        OUTPUT:

        - an instance of User

        EXAMPLES::

            sage: nb = sagenb.notebook.notebook.Notebook(tmp_dir(ext='.sagenb'))
            sage: nb.user_manager().create_default_users('password')
            sage: nb.user('admin')
            admin
            sage: nb.user('admin').get_email()
            ''
            sage: nb.user('admin').password() #random
            '256$7998210096323979f76e9fedaf1f85bda1561c479ae732f9c1f1abab1291b0b9$373f16b9d5fab80b9a9012af26a6b2d52d92b6d4b64c1836562cbd4264a6e704'
        """
        return self.user_manager().user(username)

    def valid_login_names(self):
        """
        Return a list of users that can log in.

        OUTPUT:

        - a list of strings

        EXAMPLES::

            sage: nb = sagenb.notebook.notebook.Notebook(tmp_dir(ext='.sagenb'))
            sage: nb.create_default_users('password')
            sage: nb.valid_login_names()
            ['admin']
            sage: nb.user_manager().add_user('Mark', 'password', '', force=True)
            sage: nb.user_manager().add_user('Sarah', 'password', '', force=True)
            sage: nb.user_manager().add_user('David', 'password', '', force=True)
            sage: sorted(nb.valid_login_names())
            ['David', 'Mark', 'Sarah', 'admin']
        """
        return self.user_manager().valid_login_names()

    def readonly_user(self, username):
        """
        Returns True if the user is supposed to only be a read-only user.
        """
        return self.__storage.readonly_user(username)

    ##########################################################
    # Publishing worksheets
    ##########################################################
    def _initialize_worksheet(self, src, W):
        r"""
        Initialize a new worksheet from a source worksheet.

        INPUT:

        - ``src`` - a Worksheet instance; the source

        - ``W`` - a new Worksheet instance; the target
        """
        # Note: Each Worksheet method *_directory actually creates a
        # directory, if it doesn't already exist.

        # More compact, but significantly less efficient?
        #      shutil.rmtree(W.cells_directory(), ignore_errors=True)
        #      shutil.rmtree(W.data_directory(), ignore_errors=True)
        #      shutil.rmtree(W.snapshots_directory(), ignore_errors=True)
        #      shutil.copytree(src.cells_directory(), W.cells_directory())
        #      shutil.copytree(src.data_directory(), W.data_directory())

        for sub in ['cells', 'data', 'snapshots']:
            target_dir = os.path.join(W.directory(), sub)
            if os.path.exists(target_dir):
                shutil.rmtree(target_dir, ignore_errors=True)

        # Copy images, data files, etc.
        for sub in ['cells', 'data']:
            source_dir = os.path.join(src.directory(), sub)
            if os.path.exists(source_dir):
                target_dir = os.path.join(W.directory(), sub)
                shutil.copytree(source_dir, target_dir)

        W.edit_save(src.edit_text())
        W.save()

    def pub_worksheets(self):
        path = self.__storage._abspath(self.__storage._user_path("pub"))
        v = []
        a = ""
        for id_number in os.listdir(path):
            if id_number.isdigit():
                a = "pub"+"/"+id_number
                if a in self.__worksheets:
                    v.append(self.__worksheets[a])
                else:
                    try:
                        self.__worksheets[a] = self.__storage.load_worksheet("pub", int(id_number))
                        v.append(self.__worksheets[a])
                    except Exception:
                        import traceback
                        print "Warning: problem loading %s/%s: %s"%("pub", id_number, traceback.format_exc())
        return v

    def users_worksheets(self, username):
        r"""
        Returns all worksheets owned by `username`
        """

        if username == "pub":
            return self.pub_worksheets()

        worksheets = self.__storage.worksheets(username)
        # if a worksheet has already been loaded in self.__worksheets, return
        # that instead since worksheets that are already running should be
        # noted as such
        return [self.__worksheets[w.filename()] if w.filename() in self.__worksheets else w for w in worksheets]

    def users_worksheets_view(self, username):
        r"""
        Returns all worksheets viewable by `username`
        """
        # Should return worksheets from self.__worksheets if possible
        worksheets = self.users_worksheets(username)
        user=self.user_manager().user(username)
        viewable_worksheets=[self.__storage.load_worksheet(owner, id) for owner,id in user.viewable_worksheets()]
        # we double-check that we can actually view these worksheets
        # just in case someone forgets to update the map
        worksheets.extend([w for w in viewable_worksheets if w.is_viewer(username)])
        # if a worksheet has already been loaded in self.__worksheets, return that instead
        # since worksheets that are already running should be noted as such
        return [self.__worksheets[w.filename()] if w.filename() in self.__worksheets else w for w in worksheets]

    def publish_worksheet(self, worksheet, username):
        r"""
        Publish a user's worksheet.  This creates a new worksheet in
        the 'pub' directory with the same contents as ``worksheet``.

        INPUT:

        - ``worksheet`` - an instance of Worksheet

        - ``username`` - a string

        OUTPUT:

        - a new or existing published instance of Worksheet

        EXAMPLES::

            sage: nb = sagenb.notebook.notebook.load_notebook(tmp_dir(ext='.sagenb'))
            sage: nb.user_manager().add_user('Mark','password','',force=True)
            sage: W = nb.new_worksheet_with_title_from_text('First steps', owner='Mark')
            sage: nb.worksheet_names()
            ['Mark/0']
            sage: nb.create_default_users('password')
            sage: nb.publish_worksheet(nb.get_worksheet_with_filename('Mark/0'), 'Mark')
            pub/0: [Cell 1: in=, out=]
            sage: sorted(nb.worksheet_names())
            ['Mark/0', 'pub/0']
        """
        W = None

        # Reuse an existing published version
        for X in self.get_worksheets_with_owner('pub'):
            if (X.worksheet_that_was_published() == worksheet):
                W = X

        # Or create a new one.
        if W is None:
            W = self.create_new_worksheet(worksheet.name(), 'pub')

        # Copy cells, output, data, etc.
        self._initialize_worksheet(worksheet, W)

        # Update metadata.
        W.set_worksheet_that_was_published(worksheet)
        W.move_to_archive(username)
        worksheet.set_published_version(W.filename())
        W.record_edit(username)
        W.set_name(worksheet.name())
        self.__worksheets[W.filename()] = W
        W.save()
        return W

    ##########################################################
    # Moving, copying, creating, renaming, and listing worksheets
    ##########################################################

    def scratch_worksheet(self):
        try:
            return self.__scratch_worksheet
        except AttributeError:
            W = self.create_new_worksheet('scratch', '_sage_')
            self.__scratch_worksheet = W
            return W

    def create_new_worksheet(self, worksheet_name, username):
        if username!='pub' and self.user_manager().user_is_guest(username):
            raise ValueError("guests cannot create new worksheets")

        W = self.worksheet(username)

        W.set_system(self.system(username))
        W.set_name(worksheet_name)
        self.save_worksheet(W)
        self.__worksheets[W.filename()] = W

        return W

    def copy_worksheet(self, ws, owner):
        W = self.create_new_worksheet('default', owner)
        self._initialize_worksheet(ws, W)
        name = "Copy of %s" % ws.name()
        W.set_name(name)
        return W

    def delete_worksheet(self, filename):
        """
        Delete the given worksheet and remove its name from the worksheet
        list.  Raise a KeyError, if it is missing.

        INPUT:

        - ``filename`` - a string
        """
        try:
            W = self.__worksheets[filename]
        except KeyError:
            raise KeyError, "Attempt to delete missing worksheet '%s'"%filename
        
        W.quit()
        shutil.rmtree(W.directory(), ignore_errors=False)
        self.deleted_worksheets()[filename] = W

    def deleted_worksheets(self):
        try:
            return self.__deleted_worksheets
        except AttributeError:
            self.__deleted_worksheets = {}
            return self.__deleted_worksheets

    def empty_trash(self, username):
        """
        Empty the trash for the given user.

        INPUT:

        -  ``username`` - a string

        This empties the trash for the given user and cleans up all files
        associated with the worksheets that are in the trash.

        EXAMPLES::

            sage: nb = sagenb.notebook.notebook.Notebook(tmp_dir(ext='.sagenb'))
            sage: nb.user_manager().add_user('sage','sage','sage@sagemath.org',force=True)
            sage: W = nb.new_worksheet_with_title_from_text('Sage', owner='sage')
            sage: W._notebook = nb
            sage: W.move_to_trash('sage')
            sage: nb.worksheet_names()
            ['sage/0']
            sage: nb.empty_trash('sage')
            sage: nb.worksheet_names()
            []
        """
        X = self.get_worksheets_with_viewer(username)
        X = [W for W in X if W.is_trashed(username)]
        for W in X:
            W.delete_user(username)
            if W.owner() is None:
                self.delete_worksheet(W.filename())

    def worksheet_names(self):
        """
        Return a list of all the names of worksheets in this notebook.

        OUTPUT:

        - a list of strings.

        EXAMPLES:

        We make a new notebook with two users and two worksheets,
        then list their names::

            sage: nb = sagenb.notebook.notebook.Notebook(tmp_dir(ext='.sagenb'))
            sage: nb.user_manager().add_user('sage','sage','sage@sagemath.org',force=True)
            sage: W = nb.new_worksheet_with_title_from_text('Sage', owner='sage')
            sage: nb.user_manager().add_user('wstein','sage','wstein@sagemath.org',force=True)
            sage: W2 = nb.new_worksheet_with_title_from_text('Elliptic Curves', owner='wstein')
            sage: nb.worksheet_names()
            ['sage/0', 'wstein/0']
        """
        W = self.__worksheets.keys()
        W.sort()
        return W


    ##########################################################
    # Information about the pool of worksheet compute servers
    ##########################################################

    def server_pool(self):
        return self.conf()['server_pool']

    def set_server_pool(self, servers):
        self.conf()['server_pool'] = servers

    def get_ulimit(self):
        try:
            return self.__ulimit
        except AttributeError:
            self.__ulimit = ''
            return ''

    def set_ulimit(self, ulimit):
        self.__ulimit = ulimit

    def get_server(self):
        P = self.server_pool()
        if P is None or len(P) == 0:
            return None
        try:
            self.__server_number = (self.__server_number + 1) % len(P)
            i = self.__server_number
        except AttributeError:
            self.__server_number = 0
            i = 0
        return P[i]

    def new_worksheet_process(self):
        """
        Return a new worksheet process object with parameters determined by
        configuration of this notebook server.
        """
        from sagenb.interfaces import (WorksheetProcess_ExpectImplementation,
                                       WorksheetProcess_ReferenceImplementation,
                                       WorksheetProcess_RemoteExpectImplementation)

        if USE_REFERENCE_WORKSHEET_PROCESSES:
            return WorksheetProcess_ReferenceImplementation()

        ulimit = self.get_ulimit()
        from sagenb.interfaces import ProcessLimits
        # We have to parse the ulimit format to our ProcessLimits.
        # The typical format is.
        # '-u 400 -v 1000000 -t 3600'
        # Despite -t being cputime for ulimit, we map it to walltime,
        # since that is the only thing that really makes sense for a
        # notebook server.
        #    -u --> max_processes
        #    -v --> max_vmem (but we divide by 1000)
        #    -t -- > max_walltime

        max_vmem = max_cputime = max_walltime = None
        tbl = {'v': None, 'u': None, 't': None}
        for x in ulimit.split('-'):
            for k in tbl.keys():
                if x.startswith(k): 
                    tbl[k] = int(x.split()[1].strip())
        if tbl['v'] is not None:
            tbl['v'] = tbl['v'] / 1000.0


        process_limits = ProcessLimits(max_vmem=tbl['v'], max_walltime=tbl['t'],
                                       max_processes=tbl['u'])

        server_pool = self.server_pool()
        if not server_pool or len(server_pool) == 0:
            return WorksheetProcess_ExpectImplementation(process_limits=process_limits)
        else:
            import random
            user_at_host = random.choice(server_pool)
            python_command = os.path.join(os.environ['SAGE_ROOT'], 'sage -python')
            return WorksheetProcess_RemoteExpectImplementation(user_at_host=user_at_host,
                             process_limits=process_limits,
                             remote_python=python_command)


    def _python_command(self):
        """
        """
        try: 
            return self.__python_command
        except AttributeError: 
            pass



    ##########################################################
    # Configuration settings.
    ##########################################################
    def system(self, username=None):
        """
        The default math software system for new worksheets for a
        given user or the whole notebook (if username is None).
        """
        return self.user(username).conf()['default_system']

    def pretty_print(self, username=None):
        """
        The default typeset setting for new worksheets for
        a given user or the whole notebook (if username is None).

        TODO -- only implemented for the notebook right now
        """
        return self.user(username).conf()['default_pretty_print']

    def set_pretty_print(self, pretty_print):
        self.__pretty_print = pretty_print

    def color(self):
        """
        The default color scheme for the notebook.
        """
        try:
            return self.__color
        except AttributeError:
            self.__color = 'default'
            return self.__color

    def set_color(self, color):
        self.__color = color

    ##########################################################
    # The notebook history.
    ##########################################################
    def user_history(self, username):
        if not hasattr(self, '_user_history'):
            self._user_history = {}
        if username in self._user_history:
            return self._user_history[username]
        history = []
        for hunk in self.__storage.load_user_history(username):
            hunk = unicode_str(hunk)
            history.append(hunk)
        self._user_history[username] = history
        return history

    def create_new_worksheet_from_history(self, name, username, maxlen=None):
        W = self.create_new_worksheet(name, username)
        W.edit_save('Log Worksheet\n' + self.user_history_text(username, maxlen=None))
        return W

    def user_history_text(self, username, maxlen=None):
        history = self.user_history(username)
        if maxlen:
            history = history[-maxlen:]
        return '\n\n'.join([hunk.strip() for hunk in history])

    def add_to_user_history(self, entry, username):
        history = self.user_history(username)
        history.append(entry)
        maxlen = self.user_manager().user_conf(username)['max_history_length']
        while len(history) > maxlen:
            del history[0]


    ##########################################################
    # Importing and exporting worksheets to files
    ##########################################################
    def export_worksheet(self, worksheet_filename, output_filename, title=None):
        """
        Export a worksheet, creating a sws file on the file system.

        INPUT:

            -  ``worksheet_filename`` - a string e.g., 'username/id_number'

            -  ``output_filename`` - a string, e.g., 'worksheet.sws'

            - ``title`` - title to use for the exported worksheet (if
               None, just use current title)
        """
        S = self.__storage
        W = self.get_worksheet_with_filename(worksheet_filename)
        S.save_worksheet(W)
        username = W.owner()
        id_number = W.id_number()
        S.export_worksheet(username, id_number, output_filename, title=title)

    def worksheet(self, username, id_number=None):
        """
        Create a new worksheet with given id_number belonging to the
        user with given username, or return an already existing
        worksheet.  If id_number is None, creates a new worksheet
        using the next available new id_number for the given user.

        INPUT:

            - ``username`` -- string

            - ``id_number`` - nonnegative integer or None (default)
        """
        S = self.__storage
        if id_number is None:
            id_number = self.new_id_number(username)
        try:
            W = S.load_worksheet(username, id_number)
        except ValueError:
            W = S.create_worksheet(username, id_number)
        self.__worksheets[W.filename()] = W
        return W

    def new_id_number(self, username):
        """
        Find the next worksheet id for the given user.
        """
        u = self.user(username).conf()
        id_number = u['next_worksheet_id_number']
        if id_number == -1:  # need to initialize
            id_number = max([w.id_number() for w in self.worksheet_list_for_user(username)] + [-1]) + 1
        u['next_worksheet_id_number'] = id_number + 1
        return id_number

    def new_worksheet_with_title_from_text(self, text, owner):
        name, _ = worksheet.extract_name(text)
        W = self.create_new_worksheet(name, owner)
        return W

    def change_worksheet_key(self, old_key, new_key):
        ws = self.__worksheets
        W = ws[old_key]
        ws[new_key] = W
        del ws[old_key]

    def import_worksheet(self, filename, owner):
        r"""
        Import a worksheet with the given ``filename`` and set its
        ``owner``.  If the file extension is not recognized, raise a
        ValueError.

        INPUT:

        -  ``filename`` - a string

        -  ``owner`` - a string

        OUTPUT:

        -  ``worksheet`` - a newly created Worksheet instance

        EXAMPLES:

        We create a notebook and import a plain text worksheet
        into it.

        ::

            sage: nb = sagenb.notebook.notebook.Notebook(tmp_dir(ext='.sagenb'))
            sage: nb.create_default_users('password')
            sage: name = tmp_filename() + '.txt'
            sage: open(name,'w').write('foo\n{{{\n2+3\n}}}')
            sage: W = nb.import_worksheet(name, 'admin')

        W is our newly-created worksheet, with the 2+3 cell in it::

            sage: W.name()
            u'foo'
            sage: W.cell_list()
            [TextCell 0: foo, Cell 1: in=2+3, out=]
        """
        if not os.path.exists(filename):
            raise ValueError("no file %s" % filename)

        # Figure out the file extension
        ext = os.path.splitext(filename)[1]
        if ext.lower() == '.txt':
            # A plain text file with {{{'s that defines a worksheet (no graphics).
            W = self._import_worksheet_txt(filename, owner)
        elif ext.lower() == '.sws':
            # An sws file (really a tar.bz2) which defines a worksheet with graphics, etc.
            W = self._import_worksheet_sws(filename, owner)
        elif ext.lower() == '.html':
            # An html file, which should contain the static version of
            # a sage help page, as generated by Sphinx
            html = open(filename).read()

            cell_pattern = r"""{{{id=.*?///.*?}}}"""
            docutils_pattern = r"""<meta name="generator" content="Docutils \S+: http://docutils\.sourceforge\.net/" />"""
            sphinx_pattern = r"""Created using <a href="http://sphinx\.pocoo\.org/">Sphinx</a>"""

            if re.search(cell_pattern, html, re.DOTALL) is not None:
                W = self._import_worksheet_txt(filename, owner)
            elif re.search(docutils_pattern, html) is not None:
                W = self._import_worksheet_docutils_html(filename, owner)
            elif re.search(sphinx_pattern, html) is not None:
                W = self._import_worksheet_html(filename, owner)
            else:
                # Unrecognized html file
                # We do the default behavior, i.e. we import as if it was generated
                # by Sphinx web page
                W = self._import_worksheet_html(filename, owner)
        elif ext.lower() == '.rst':
            # A ReStructuredText file
            W = self._import_worksheet_rst(filename, owner)
        else:
            # We only support txt, sws, html and rst files
            raise ValueError, "unknown extension '%s'"%ext
        self.__worksheets[W.filename()] = W
        return W

    def _import_worksheet_txt(self, filename, owner):
        r"""
        Import a plain text file as a new worksheet.

        INPUT:

        -  ``filename`` - a string; a filename that ends in .txt

        -  ``owner`` - a string; the imported worksheet's owner

        OUTPUT:

        -  a new instance of Worksheet

        EXAMPLES:

        We write a plain text worksheet to a file and import it
        using this function.::

            sage: nb = sagenb.notebook.notebook.Notebook(tmp_dir(ext='.sagenb'))
            sage: nb.create_default_users('password')
            sage: name = tmp_filename() + '.txt'
            sage: open(name,'w').write('foo\n{{{\na = 10\n}}}')
            sage: W = nb._import_worksheet_txt(name, 'admin'); W
            admin/0: [TextCell 0: foo, Cell 1: in=a = 10, out=]
        """
        # Open the worksheet txt file and load it in.
        worksheet_txt = open(filename).read()
        # Create a new worksheet with the right title and owner.
        worksheet = self.new_worksheet_with_title_from_text(worksheet_txt, owner)
        # Set the new worksheet to have the contents specified by that file.
        worksheet.edit_save(worksheet_txt)
        return worksheet

    def _import_worksheet_sws(self, filename, username):
        r"""
        Import an sws format worksheet into this notebook as a new
        worksheet.

        INPUT:

        - ``filename`` - a string; a filename that ends in .sws;
           internally it must be a tar'd bz2'd file.

        - ``username`` - a string

        OUTPUT:

        - a new Worksheet instance

        EXAMPLES:

        We create a notebook, then make a worksheet from a plain text
        file first.::

            sage: nb = sagenb.notebook.notebook.load_notebook(tmp_dir(ext='.sagenb'))
            sage: nb.create_default_users('password')
            sage: name = tmp_filename() + '.txt'
            sage: open(name,'w').write('{{{id=0\n2+3\n}}}')
            sage: W = nb.import_worksheet(name, 'admin')
            sage: W.filename()
            'admin/0'
            sage: sorted([w.filename() for w in nb.get_all_worksheets()])
            ['admin/0']

        We then export the worksheet to an sws file.::

            sage: sws = os.path.join(tmp_dir(), 'tmp.sws')
            sage: nb.export_worksheet(W.filename(), sws)

        Now we import the sws.::

            sage: W = nb._import_worksheet_sws(sws, 'admin')
            sage: nb._Notebook__worksheets[W.filename()] = W

        Yes, it's there now (as a new worksheet)::

            sage: sorted([w.filename() for w in nb.get_all_worksheets()])
            ['admin/0', 'admin/1']
        """
        id_number = self.new_id_number(username)
        worksheet = self.__storage.import_worksheet(username, id_number, filename)

        # I'm not at all convinced this is a good idea, since we
        # support multiple worksheets with the same title very well
        # already.  So it's commented out.
        # self.change_worksheet_name_to_avoid_collision(worksheet)

        return worksheet

    def _import_worksheet_html(self, filename, owner):
        r"""
        Import a static html help page generated by Sphinx as a new
        worksheet.

        INPUT:

        -  ``filename`` - a string; a filename that ends in .html

        -  ``owner`` - a string; the imported worksheet's owner

        OUTPUT:

        -  a new instance of Worksheet

        EXAMPLES:

        We write a plain text worksheet to a file and import it
        using this function.::

            sage: nb = sagenb.notebook.notebook.Notebook(tmp_dir(ext='.sagenb'))
            sage: nb.create_default_users('password')
            sage: name = tmp_filename() + '.html'
            sage: fd = open(name,'w')
            sage: fd.write(''.join([
            ... '<!DOCTYPE html PUBLIC "-//W3C//DTD XHTML 1.0 Transitional//EN"\n',
            ... '  "http://www.w3.org/TR/xhtml1/DTD/xhtml1-transitional.dtd">\n',
            ... '\n',
            ... '<html xmlns="http://www.w3.org/1999/xhtml">\n',
            ... '  <head>\n',
            ... '   <title>Test notebook &mdash; test</title>\n',
            ... ' </head>\n',
            ... '  <body>\n',
            ... '   <div class="document">\n',
            ... '      <div class="documentwrapper">\n',
            ... '        <div class="bodywrapper">\n',
            ... '          <div class="body">\n',
            ... '<p>Here are some computations:</p>\n',
            ... '\n',
            ... '<div class="highlight-python"><div class="highlight"><pre>\n',
            ... '<span class="gp">sage',
            ... ': </span><span class="mi">1</span><span class="o">+</span><span class="mi">1</span>\n',
            ... '<span class="go">2</span>\n',
            ... '</pre></div></div>\n',
            ... '\n',
            ... '</div></div></div></div>\n',
            ... '</body></html>']))
            sage: fd.close()
            sage: W = nb._import_worksheet_html(name, 'admin')
            sage: W.name()
            u'Test notebook -- test'
            sage: W.owner()
            'admin'
            sage: W.cell_list()
            [TextCell 1: <div class="document">
                  <div class="documentwrapper">
                    <div class="bodywrapper">
                      <div class="body">
            <p>Here are some computations:</p>
            <BLANKLINE>
            <div class="highlight-python">, Cell 0: in=1+1, out=
            2, TextCell 2: </div>
            <BLANKLINE>
            </div></div></div></div>]
            sage: cell = W.cell_list()[1]
            sage: cell.input_text()
            u'1+1'
            sage: cell.output_text()
            u'<pre class="shrunk">2</pre>'
        """
        # Inspired from sagenb.notebook.twist.WorksheetFile.render
        doc_page_html = open(filename).read()
        from docHTMLProcessor import SphinxHTMLProcessor
        # FIXME: does SphinxHTMLProcessor raise an appropriate message
        # if the html file does not contain a Sphinx HTML page?
        doc_page = SphinxHTMLProcessor().process_doc_html(doc_page_html)

        from misc import extract_title
        title = extract_title(doc_page_html).replace('&mdash;','--')

        worksheet = self.create_new_worksheet(title, owner)
        worksheet.edit_save(doc_page)

        # FIXME: An extra compute cell is always added to the end.
        # Pop it off.
        cells = worksheet.cell_list()
        cells.pop()

        return worksheet

    def _import_worksheet_rst(self, filename, owner):
        r"""
        Import a ReStructuredText file as a new worksheet.

        INPUT:

        -  ``filename`` - a string; a filename that ends in .rst

        -  ``owner`` - a string; the imported worksheet's owner

        OUTPUT:

        -  a new instance of Worksheet

        EXAMPLES:

            sage: sprompt = 'sage' + ':'
            sage: rst = '\n'.join(['=============',
            ...       'Test Notebook',
            ...       '=============',
            ...       '',
            ...       'Let\'s do some computations::',
            ...       '',
            ...       '    %s 2+2' % sprompt,
            ...       '    4',
            ...       '',
            ...       '::',
            ...       '',
            ...       '    %s x^2' % sprompt,
            ...       '    x^2'])
            sage: name = tmp_filename() + '.rst'
            sage: fd = open(name,'w')
            sage: fd.write(rst)
            sage: fd.close()
            sage: nb = sagenb.notebook.notebook.Notebook(tmp_dir(ext='.sagenb'))
            sage: nb.create_default_users('password')
            sage: W = nb._import_worksheet_rst(name, 'admin')
            sage: W.name()
            u'Test Notebook'
            sage: W.owner()
            'admin'
            sage: W.cell_list()
            [TextCell 2: <h1 class="title">Test Notebook</h1>
            <BLANKLINE>
            <p>Let's do some computations:</p>, Cell 0: in=2+2, out=
            4, Cell 1: in=x^2, out=
            x^2]
            sage: cell = W.cell_list()[1]
            sage: cell.input_text()
            u'2+2'
            sage: cell.output_text()
            u'<pre class="shrunk">4</pre>'

        """
        rst = open(filename).read()

        # docutils removes the backslashes if they are not escaped This is
        # not practical because backslashes are almost never escaped in
        # Sage docstrings written in ReST.  So if the user wants the
        # backslashes to be escaped automatically, he adds the comment 
        # ".. escape-backslashes" in the input file
        if re.search(r'^\.\.[ \t]+escape-backslashes', rst, re.MULTILINE) is not None:
            rst = rst.replace('\\','\\\\')

        # Do the translation rst -> html (using docutils)
        from docutils.core import publish_parts
        D = publish_parts(rst, writer_name='html')
        title = D['title']
        html = D['whole']

        # Do the translation html -> txt
        from docHTMLProcessor import docutilsHTMLProcessor
        translator = docutilsHTMLProcessor()
        worksheet_txt = translator.process_doc_html(html)

        # Create worksheet
        worksheet = self.create_new_worksheet(title, owner)
        worksheet.edit_save(worksheet_txt)

        return worksheet

    def _import_worksheet_docutils_html(self, filename, owner):
        r"""
        Import a static html help page generated by docutils as a new
        worksheet.

        INPUT:

        -  ``filename`` - a string; a filename that ends in .html

        -  ``owner`` - a string; the imported worksheet's owner

        OUTPUT:

        -  a new instance of Worksheet

        EXAMPLES:

            sage: sprompt = 'sage' + ':'
            sage: rst = '\n'.join(['=============',
            ...       'Test Notebook',
            ...       '=============',
            ...       '',
            ...       'Let\'s do some computations::',
            ...       '',
            ...       '    %s 2+2' % sprompt,
            ...       '    4',
            ...       '',
            ...       '::',
            ...       '',
            ...       '    %s x^2' % sprompt,
            ...       '    x^2'])
            sage: from docutils.core import publish_string
            sage: html = publish_string(rst, writer_name='html')
            sage: name = tmp_filename() + '.html'
            sage: fd = open(name,'w')
            sage: fd.write(html)
            sage: fd.close()
            sage: nb = sagenb.notebook.notebook.Notebook(tmp_dir(ext='.sagenb'))
            sage: nb.create_default_users('password')
            sage: W = nb._import_worksheet_docutils_html(name, 'admin')
            sage: W.name()
            u'Test Notebook'
            sage: W.owner()
            'admin'
            sage: W.cell_list()
            [TextCell 2: <h1 class="title">Test Notebook</h1>
            <BLANKLINE>
            <p>Let's do some computations:</p>, Cell 0: in=2+2, out=
            4, Cell 1: in=x^2, out=
            x^2]
            sage: cell = W.cell_list()[1]
            sage: cell.input_text()
            u'2+2'
            sage: cell.output_text()
            u'<pre class="shrunk">4</pre>'

        """
        html = open(filename).read()

        # Do the translation html -> txt
        from docHTMLProcessor import docutilsHTMLProcessor
        translator = docutilsHTMLProcessor()
        worksheet_txt = translator.process_doc_html(html)

        # Extract title
        from worksheet import extract_name
        title, _ = extract_name(worksheet_txt)
        if title.startswith('<h1 class="title">'):
            title = title[18:]
        if title.endswith('</h1>'):
            title = title[:-5]

        # Create worksheet
        worksheet = self.create_new_worksheet(title, owner)
        worksheet.edit_save(worksheet_txt)

        return worksheet

    def change_worksheet_name_to_avoid_collision(self, worksheet):
        """
        Change the display name of the worksheet if there is already a
        worksheet with the same name as this one.
        """
        name = worksheet.name()
        display_names = [w.name() for w in self.get_worksheets_with_owner(worksheet.owner())]
        if name in display_names:
            j = name.rfind('(')
            if j != -1:
                name = name[:j].rstrip()
            i = 2
            while name + " (%s)" % i in display_names:
                i += 1
            name = name + " (%s)" % i
            worksheet.set_name(name)


    ##########################################################
    # Server configuration
    ##########################################################

    def conf(self):
        try:
            return self.__conf
        except AttributeError:
            C = server_conf.ServerConfiguration()
            # if we are newly creating a notebook, then we want to 
            # have a default model version of 1, currently
            # we can't just set the default value in server_conf.py 
            # to 1 since it would then be 1 for notebooks without the
            # model_version property
            # TODO: distinguish between a new server config default values
            #  and default values for missing properties
            C['model_version']=1
            self.__conf = C
            return C

    ##########################################################
    # Computing control
    ##########################################################
    def set_not_computing(self):
        # unpickled, no worksheets will think they are
        # being computed, since they clearly aren't (since
        # the server just started).
        for W in self.__worksheets.values():
            W.set_not_computing()

    def quit(self):
        for W in self.__worksheets.values():
            W.quit()

    def update_worksheet_processes(self):
        worksheet.update_worksheets()

    def quit_idle_worksheet_processes(self):
        timeout = self.conf()['idle_timeout']
        doc_timeout = self.conf()['doc_timeout']

        for W in self.__worksheets.values():
            if W.compute_process_has_been_started():
                if W.docbrowser():
                    W.quit_if_idle(doc_timeout)
                else:
                    W.quit_if_idle(timeout)

    def quit_worksheet(self, W):
        try:
            del self.__worksheets[W.filename()]
        except KeyError:
            pass

    ##########################################################
    # Worksheet HTML generation
    ##########################################################
    def worksheet_list_for_public(self, username, sort='last_edited', reverse=False, search=None):
        W = self.users_worksheets('pub')

        if search:
            W = [x for x in W if x.satisfies_search(search)]

        sort_worksheet_list(W, sort, reverse)  # changed W in place
        return W

    def worksheet_list_for_user(self, user, typ="active", sort='last_edited', reverse=False, search=None):
        X = self.get_worksheets_with_viewer(user)
        if typ == "trash":
            W = [x for x in X if x.is_trashed(user)]
        elif typ == "active":
            W = [x for x in X if x.is_active(user)]
        else: # typ must be archived
            W = [x for x in X if not (x.is_trashed(user) or x.is_active(user))]
        if search:
            W = [x for x in W if x.satisfies_search(search)]
        sort_worksheet_list(W, sort, reverse)  # changed W in place
        return W

    ##########################################################
    # Revision history for a worksheet
    ##########################################################
    def html_worksheet_revision_list(self, username, worksheet):
        r"""
        Return HTML for the revision list of a worksheet.

        INPUT:

        - ``username`` - a string

        - ``worksheet`` - an instance of Worksheet

        OUTPUT:

        - a string - the HTML for the revision list

        EXAMPLES::

            sage: nb = sagenb.notebook.notebook.Notebook(tmp_dir(ext='.sagenb'))
            sage: nb.create_default_users('password')
            sage: W = nb.create_new_worksheet('Test', 'admin')
            sage: W.body()
            u'\n\n{{{id=1|\n\n///\n}}}'
            sage: W.save_snapshot('admin')
            sage: nb.html_worksheet_revision_list('admin', W)
            u'...Revision...Last Edited...ago...'
        """
        data = worksheet.snapshot_data()  # pairs ('how long ago', key)
        
        return template(os.path.join("html", "notebook", "worksheet_revision_list.html"),
                        data = data, worksheet = worksheet,
                        notebook = self,
                        username = username)


    def html_specific_revision(self, username, ws, rev):
        r"""
        Return the HTML for a specific revision of a worksheet.

        INPUT:

        - ``username`` - a string

        - ``ws`` - an instance of Worksheet

        - ``rev`` - a string containing the key of the revision

        OUTPUT:

        - a string - the revision rendered as HTML
        """
        t = time.time() - float(rev[:-4])
        time_ago = prettify_time_ago(t)

        filename = ws.get_snapshot_text_filename(rev)
        txt = bz2.decompress(open(filename).read())
        W = self.scratch_worksheet()
        W.set_name('Revision of ' + ws.name())
        W.delete_cells_directory()
        W.edit_save(txt)

        data = ws.snapshot_data()  # pairs ('how long ago', key)
        prev_rev = None
        next_rev = None
        for i in range(len(data)):
            if data[i][1] == rev:
                if i > 0:
                    prev_rev = data[i - 1][1]
                if i < len(data)-1:
                    next_rev = data[i + 1][1]
                break

        return template(os.path.join("html", "notebook", 
                                     "specific_revision.html"),
                        worksheet = W, # the revision, not the original!
                        username = username, rev = rev, prev_rev = prev_rev,
                        next_rev = next_rev, time_ago = time_ago)

    def html_share(self, worksheet, username):
        r"""
        Return the HTML for the "share" page of a worksheet.

        INPUT:

        - ``username`` - a string

        - ``worksheet`` - an instance of Worksheet

        OUTPUT:

        - string - the share page's HTML representation

        EXAMPLES::

            sage: nb = sagenb.notebook.notebook.Notebook(tmp_dir(ext='.sagenb'))
            sage: nb.create_default_users('password')
            sage: W = nb.create_new_worksheet('Test', 'admin')
            sage: nb.html_share(W, 'admin')
            u'...currently shared...add or remove collaborators...'
        """
        return template(os.path.join("html", "notebook", "worksheet_share.html"),
                        worksheet = worksheet,
                        notebook = self,
                        username = username)

    def html_download_or_delete_datafile(self, ws, username, filename):
        r"""
        Return the HTML for the download or delete datafile page.

        INPUT:

        - ``username`` - a string

        - ``ws`` - an instance of Worksheet

        - ``filename`` - a string; the name of the file

        OUTPUT:

        - a string - the page rendered as HTML

        EXAMPLES::

            sage: nb = sagenb.notebook.notebook.Notebook(tmp_dir(ext='.sagenb'))
            sage: nb.create_default_users('password')
            sage: W = nb.create_new_worksheet('Test', 'admin')
            sage: nb.html_download_or_delete_datafile(W, 'admin', 'bar')
            u'...Data file: bar...DATA is a special variable...uploaded...'
        """
        ext = os.path.splitext(filename)[1].lower()
        file_is_image, file_is_text = False, False
        text_file_content = ""

        if ext in ['.png', '.jpg', '.gif']:
            file_is_image = True
        if ext in ['.txt', '.tex', '.sage', '.spyx', '.py', '.f', '.f90', '.c']:
            file_is_text = True
            text_file_content = open(os.path.join(ws.data_directory(), filename)).read()

        return template(os.path.join("html", "notebook", "download_or_delete_datafile.html"),
                        worksheet = ws, notebook = self,
                        username = username,
                        filename_ = filename,
                        file_is_image = file_is_image,
                        file_is_text = file_is_text,
                        text_file_content = text_file_content)


    ##########################################################
    # Accessing all worksheets with certain properties.
    ##########################################################
    def active_worksheets_for(self, username):
        # TODO: check if the worksheets are active
        #return [ws for ws in self.get_worksheets_with_viewer(username) if ws.is_active(username)]
        return self.users_worksheets_view(username)
    
    def get_all_worksheets(self):
        """
        We should only call this if the user is admin!
        """
        all_worksheets = []
        for username in self._user_manager.users():
            if username in ['_sage_', 'pub']:
                continue
            for w in self.users_worksheets(username):
                all_worksheets.append(w)
        return all_worksheets

    def get_worksheets_with_viewer(self, username):
        if self._user_manager.user_is_admin(username): return self.get_all_worksheets()
        return self.users_worksheets_view(username)

    def get_worksheets_with_owner(self, owner):
        return self.users_worksheets(owner)

    def get_worksheet_with_filename(self, filename):
        """
        Get the worksheet with the given filename.  If there is no
        such worksheet, raise a ``KeyError``.

        INPUT:

        - ``filename`` - a string

        OUTPUT:

        - a Worksheet instance
        """
        try:
            return self.__worksheets[filename]
        except KeyError:
            raise KeyError, "No worksheet with filename '%s'"%filename

    ###########################################################
    # Saving the whole notebook
    ###########################################################

    def save(self):
        """
        Save this notebook server to disk.
        """
        S = self.__storage
        S.save_users(self.user_manager().users())
        S.save_server_conf(self.conf())
        self._user_manager.save(S)
        # Save the non-doc-browser worksheets.
        for n, W in self.__worksheets.items():
            if not n.startswith('doc_browser'):
                S.save_worksheet(W)
        if hasattr(self, '_user_history'):
            for username, H in self._user_history.iteritems():
                S.save_user_history(username, H)

    def save_worksheet(self, W, conf_only=False):
        self.__storage.save_worksheet(W, conf_only=conf_only)

    def logout(self, username):
        r"""
        Do not do anything on logout (so far).
        
        In particular, do **NOT** stop all ``username``'s worksheets!
        """
        pass

    def delete_doc_browser_worksheets(self):
        for w in self.users_worksheets('_sage_'):
            if w.name().startswith('doc_browser'):
                self.delete_worksheet(w.filename())

    ###########################################################
    # HTML -- generate most html related to the whole notebook page
    ###########################################################
    def html_plain_text_window(self, worksheet, username):
        r"""
        Return HTML for the window that displays a plain text version
        of the worksheet.

        INPUT:

        -  ``worksheet`` - a Worksheet instance

        -  ``username`` - a string

        OUTPUT:

        - a string - the plain text window rendered as HTML

        EXAMPLES::

            sage: nb = sagenb.notebook.notebook.Notebook(tmp_dir(ext='.sagenb'))
            sage: nb.create_default_users('password')
            sage: W = nb.create_new_worksheet('Test', 'admin')
            sage: nb.html_plain_text_window(W, 'admin')
            u'...pre class="plaintext"...cell_intext...textfield...'
        """
        plain_text = worksheet.plain_text(prompts=True, banner=False)
        plain_text = escape(plain_text).strip()

        return template(os.path.join("html", "notebook", "plain_text_window.html"),
                        worksheet = worksheet,
                        notebook = self,
                        username = username, plain_text = plain_text,
                        MATHJAX = MATHJAX, JEDITABLE_TINYMCE = JEDITABLE_TINYMCE)

    def html_edit_window(self, worksheet, username):
        r"""
        Return HTML for a window for editing ``worksheet``.

        INPUT:

        - ``username`` - a string containing the username

        - ``worksheet`` - a Worksheet instance

        OUTPUT:

        - a string - the editing window's HTML representation

        EXAMPLES::

            sage: nb = sagenb.notebook.notebook.Notebook(tmp_dir(ext='.sagenb'))
            sage: nb.create_default_users('password')
            sage: W = nb.create_new_worksheet('Test', 'admin')
            sage: nb.html_edit_window(W, 'admin')
            u'...textarea class="plaintextedit"...{{{id=1|...//...}}}...'
        """

        return template(os.path.join("html", "notebook", "edit_window.html"),
                        worksheet = worksheet,
                        notebook = self,
                        username = username)

    def html_beforepublish_window(self, worksheet, username):
        r"""
        Return HTML for the warning and decision page displayed prior
        to publishing the given worksheet.

        INPUT:

        - ``worksheet`` - an instance of Worksheet

        - ``username`` - a string

        OUTPUT:

        - a string - the pre-publication page rendered as HTML

        EXAMPLES::

            sage: nb = sagenb.notebook.notebook.Notebook(tmp_dir(ext='.sagenb'))
            sage: nb.create_default_users('password')
            sage: W = nb.create_new_worksheet('Test', 'admin')
            sage: nb.html_beforepublish_window(W, 'admin')
            u'...want to publish this worksheet?...re-publish when changes...'
        """
        msg = """You can publish your worksheet to the Internet, where anyone will be able to access and view it online.
        Your worksheet will be assigned a unique address (URL) that you can send to your friends and colleagues.<br/><br/>
        Do you want to publish this worksheet?<br/><br/>
        <form method="get" action=".">
        <input type="hidden" name="yes" value="" />
        <input type="submit" value="Yes" style="margin-left:10px" />
        <input type="button" value="No" style="margin-left:5px" onClick="parent.location=\'../'"><br/><br/>
        <input type="checkbox" name="auto" style="margin-left:13px" /> Automatically re-publish when changes are made and saved
        </form>
        """
        return template(os.path.join("html", "notebook", "beforepublish_window.html"),
                        worksheet = worksheet,
                        notebook = self,
                        username = username)

    def html_afterpublish_window(self, worksheet, username, url, dtime):
        r"""
        Return HTML for a given worksheet's post-publication page.

        INPUT:

        - ``worksheet`` - an instance of Worksheet

        - ``username`` - a string

        - ``url`` - a string representing the URL of the published
          worksheet

        - ``dtime`` - an instance of time.struct_time representing the
          publishing time

        OUTPUT:

        - a string - the post-publication page rendered as HTML
        """
        from time import strftime
        time = strftime("%B %d, %Y %I:%M %p", dtime)

        return template(os.path.join("html", "notebook", "afterpublish_window.html"),
                        worksheet = worksheet,
                        notebook = self,
                        username = username, url = url, time = time)

    def html_upload_data_window(self, ws, username):
        r"""
        Return HTML for the "Upload Data" window.

        INPUT:

        - ``worksheet`` - an instance of Worksheet

        - ``username`` - a string

        OUTPUT:

        - a string - the HTML representation of the data upload window

        EXAMPLES::

            sage: nb = sagenb.notebook.notebook.Notebook(tmp_dir(ext='.sagenb'))
            sage: nb.create_default_users('password')
            sage: W = nb.create_new_worksheet('Test', 'admin')
            sage: nb.html_upload_data_window(W, 'admin')
            u'...Upload or Create Data File...Browse...url...name of a new...'
        """
        return template(os.path.join("html", "notebook", "upload_data_window.html"),
                        worksheet = ws, username = username)

    def html(self, worksheet_filename=None, username='guest', admin=False, 
             do_print=False):
        r"""
        Return the HTML for a worksheet's index page.

        INPUT:

        - ``worksheet_filename`` - a string (default: None)

        - ``username`` - a string (default: 'guest')

        - ``admin`` - a bool (default: False)

        OUTPUT:

        - a string - the worksheet rendered as HTML

        EXAMPLES::

            sage: nb = sagenb.notebook.notebook.Notebook(tmp_dir(ext='.sagenb'))
            sage: nb.create_default_users('password')
            sage: W = nb.create_new_worksheet('Test', 'admin')
            sage: nb.html(W.filename(), 'admin')
            u'...Test...cell_input...if (e.shiftKey)...state_number...'
        """
        if worksheet_filename is None or worksheet_filename == '':
            worksheet_filename = None
            W = None
        else:
            try:
                W = self.get_worksheet_with_filename(worksheet_filename)
            except KeyError:
                W = None

        from flask import current_app
        if W is None:
<<<<<<< HEAD
            return current_app.message(gettext("The worksheet does not exist"), username=username)
=======
            return current_app.message(gettext("The worksheet does not exist"))

>>>>>>> 743a6589
        if W.docbrowser() or W.is_published():
            if W.is_published() or self.user_manager().user_is_guest(username):
                template_page = os.path.join('html', 'notebook', 'guest_worksheet_page.html')
            else:
                template_page = os.path.join("html", "notebook", "doc_page.html")
        elif do_print:
            template_page = os.path.join('html', 'notebook', 'print_worksheet.html')
        else:
            template_page = os.path.join("html", "notebook", "worksheet_page.html")

        return template(template_page, worksheet = W,
                        notebook = self, do_print=do_print,
                        username = username)

    def upgrade_model(self):
        """
        Upgrade the model, if needed.

        - Version 0 (or non-existent model version, which defaults to 0): Original flask notebook
        - Version 1: shared worksheet data cached in the User object
        """
        model_version=self.conf()['model_version']
        if model_version is None or model_version<1:
            print "Upgrading model version to version 1"
            # this uses code from get_all_worksheets()
            user_manager = self.user_manager()
            num_users=0
            for username in self._user_manager.users():
                num_users+=1
                if num_users%1000==0:
                    print 'Upgraded %d users'%num_users
                if username in ['_sage_', 'pub']:
                    continue
                try:
                    for w in self.users_worksheets(username):
                        owner = w.owner()
                        id_number = w.id_number()
                        collaborators = w.collaborators()
                        for u in collaborators:
                            try:
                                user_manager.user(u).viewable_worksheets().add((owner, id_number))
                            except KeyError:
                                # user doesn't exist
                                pass
                except (UnicodeEncodeError,OSError):
                    # Catch UnicodeEncodeError because sometimes a username has a non-ascii character
                    # Catch OSError since sometimes when moving user directories (which happens
                    #   automatically when getting user's worksheets), OSError: [Errno 39] Directory not empty
                    #   is thrown (we should be using shutil.move instead, probably)
                    # users with these problems won't have their sharing cached, but they will probably have
                    # problems logging in anyway, so they probably won't notice not having shared worksheets
                    import sys
                    import traceback
                    print >> sys.stderr, 'Error on username %s'%username.encode('utf8')
                    print >> sys.stderr, traceback.format_exc()
                    pass
            print 'Done upgrading to model version 1'
            self.conf()['model_version'] = 1
        
####################################################################

def load_notebook(dir, interface=None, port=None, secure=None, user_manager=None):
    """
    Load and return a notebook from a given directory.  Create a new
    one in that directory, if one isn't already there.

    INPUT:

    -  ``dir`` - a string that defines a directory name

    -  ``interface`` - the address of the interface the server listens at

    -  ``port`` - the port the server listens on

    -  ``secure`` - whether the notebook is secure

    OUTPUT:

    - a Notebook instance
    """
    if not dir.endswith('.sagenb'):
        if not os.path.exists(dir + '.sagenb') and os.path.exists(os.path.join(dir, 'nb.sobj')):
            try:
                nb = migrate_old_notebook_v1(dir)
            except KeyboardInterrupt:
                raise KeyboardInterrupt("Interrupted notebook migration.  Delete the directory '%s' and try again." % (os.path.abspath(dir+'.sagenb')))
            return nb
        dir += '.sagenb'

    dir = make_path_relative(dir)
    nb = Notebook(dir)
    nb.interface = interface
    nb.port = port
    nb.secure = secure


    # Install this copy of the notebook in misc.py as *the*
    # global notebook object used for computations.  This is
    # mainly to avoid circular references, etc.  This also means
    # only one notebook can actually be used at any point.
    import sagenb.notebook.misc
    sagenb.notebook.misc.notebook = nb

    return nb

def migrate_old_notebook_v1(dir):
    """
    Back up and migrates an old saved version of notebook to the new one (`sagenb`)
    """
    nb_sobj = os.path.join(dir, 'nb.sobj')
    old_nb = cPickle.loads(open(nb_sobj).read())

    ######################################################################
    # Tell user what is going on and make a backup
    ######################################################################

    print ""
    print "*" * 80
    print "*"
    print "* The Sage notebook at"
    print "*"
    print "*      '%s'" % os.path.abspath(dir)
    print "*"
    print "* will be upgraded to a new format and stored in"
    print "*"
    print "*      '%s.sagenb'." % os.path.abspath(dir)
    print "*"
    print "* Your existing notebook will not be modified in any way."
    print "*"
    print "*" * 80
    print ""
    ans = raw_input("Would like to continue? [YES or no] ").lower()
    if ans not in ['', 'y', 'yes']:
        raise RuntimeError("User aborted upgrade.")

    # Create new notebook
    new_nb = Notebook(dir + '.sagenb')

    # Define a function for transfering the attributes of one object to another.
    def transfer_attributes(old, new, attributes):
        for attr_old, attr_new in attributes:
            if hasattr(old, attr_old):
                setattr(new, attr_new, getattr(old, attr_old))

    # Transfer all the notebook attributes to our new notebook object

    new_nb.conf().confs = old_nb.conf().confs
    for t in ['pretty_print', 'server_pool', 'ulimit', 'system']:
        if hasattr(old_nb, '_Notebook__' + t):
            new_nb.conf().confs[t] = getattr(old_nb, '_Notebook__' + t)

    # Now update the user data from the old notebook to the new one:
    print "Migrating %s user accounts..." % len(old_nb.user_manager().users())
    users = new_nb.user_manager().users()
    for username, old_user in old_nb.user_manager().users().iteritems():
        new_user = user.User(old_user.username(), '',
                             old_user.get_email(), old_user.account_type())
        new_user.set_hashed_password(old_user.password())
        transfer_attributes(old_user, new_user,
                             [('_User__email_confirmed', '_email_confirmed'),
                             ('_User__temporary_password', '_temporary_password'),
                             ('_User__is_suspended', '_is_suspended')])
        # Fix the __conf field, which is also an instance of a class
        new_user.conf().confs = old_user.conf().confs
        users[new_user.username()] = new_user

    ######################################################################
    # Set the worksheets of the new notebook equal to the ones from
    # the old one.
    ######################################################################

    def migrate_old_worksheet(old_worksheet):
        """
        Migrates an old worksheet to the new format.
        """
        old_ws_dirname = old_ws._Worksheet__filename.partition(os.path.sep)[-1]
        new_ws = new_nb.worksheet(old_ws.owner(), old_ws_dirname)

        # some ugly creation of new attributes from what used to be stored
        tags = {}
        try:
            for user, val in old_ws._Worksheet__user_view.iteritems():
                if isinstance(user, str):
                    # There was a bug in the old notebook where sometimes the
                    # user was the *module* "user", so we don't include that
                    # invalid data.
                    tags[user] = [val]
        except AttributeError:
            pass
        import time
        last_change = (old_ws.last_to_edit(), old_ws.last_edited())
        try:
            published_id_number = int(os.path.split(old_ws._Worksheet__published_version)[1])
        except AttributeError:
            published_id_number = None

        ws_pub = old_ws.worksheet_that_was_published().filename().split('/')
        ws_pub = (ws_pub[0], int(ws_pub[1]))

        obj = {'name': old_ws.name(), 'system': old_ws.system(),
               'viewers': old_ws.viewers(), 
               'collaborators' :old_ws.collaborators(),
               'pretty_print': old_ws.pretty_print(), 
               'ratings': old_ws.ratings(),
               'auto_publish': old_ws.is_auto_publish(), 'tags': tags,
               'last_change': last_change,
               'published_id_number': published_id_number,
               'worksheet_that_was_published': ws_pub
               }

        new_ws.reconstruct_from_basic(obj)

        base = os.path.join(dir, 'worksheets', old_ws.filename())
        worksheet_file = os.path.join(base, 'worksheet.txt')
        if os.path.exists(worksheet_file):
            text = open(worksheet_file).read()
            # delete first two lines -- we don't embed the title or
            # system in the worksheet text anymore.
            i = text.find('\n')
            text=text[i+1:]
            i = text.find('\n')
            text=text[i+1:]
            new_ws.edit_save(text)

        # copy over the DATA directory and cells directories
        try:
            dest = new_ws.data_directory()
            if os.path.exists(dest): 
                shutil.rmtree(dest)
            shutil.copytree(old_ws.data_directory(), dest)
        except Exception, msg:
            print msg

        try:
            if os.path.exists(old_ws.cells_directory()):
                dest = new_ws.cells_directory()
                if os.path.exists(dest): 
                    shutil.rmtree(dest)
                shutil.copytree(old_ws.cells_directory(), dest)
        except Exception, msg:
            print msg


        return new_ws

    worksheets = WorksheetDict(new_nb)
    num_worksheets = len(old_nb._Notebook__worksheets)
    print "Migrating (at most) %s worksheets..." % num_worksheets
    from sage.misc.all import walltime
    tm = walltime()
    i = 0
    for ws_name, old_ws in old_nb._Notebook__worksheets.iteritems():
        if old_ws.docbrowser(): continue
        i += 1
        if i % 25==0:
            percent = i / float(num_worksheets)
            # total_time * percent = time_so_far, so
            # remaining_time = total_time - time_so_far = time_so_far*(1/percent - 1)
            print "    Migrated %s (of %s) worksheets (about %.0f seconds remaining)" % (
                i, num_worksheets, walltime(tm) * (1 / percent - 1))
        new_ws = migrate_old_worksheet(old_ws)
        worksheets[new_ws.filename()] = new_ws
    new_nb._Notebook__worksheets = worksheets

    # Migrating history
    new_nb._user_history = {}
    for username in old_nb.user_manager().users().keys():
        history_file = os.path.join(dir, 'worksheets', username, 'history.sobj')
        if os.path.exists(history_file):
            new_nb._user_history[username] = cPickle.loads(open(history_file).read())

    # Save our newly migrated notebook to disk
    new_nb.save()

    print "Worksheet migration completed."
    return new_nb

def make_path_relative(dir):
    r"""
    Replace an absolute path with a relative path, if possible.
    Otherwise, return the given path.

    INPUT:

    - ``dir`` - a string containing, e.g., a directory name

    OUTPUT:

    - a string
    """
    base, file = os.path.split(dir)
    if os.path.exists(file):
        return file
    return dir

##########################################################
# Misc
##########################################################


def sort_worksheet_list(v, sort, reverse):
    """
    Sort a given list on a given key, in a given order.

    INPUT:

    - ``sort`` - a string; 'last_edited', 'owner', 'rating', or 'name'

    - ``reverse`` - a bool; if True, reverse the order of the sort.

    OUTPUT:

    - the sorted list
    """
    f = None
    if sort == 'last_edited':
        def c(a, b):
            return -cmp(a.last_edited(), b.last_edited())
        f = c
    elif sort == 'name':
        def c(a, b):
            return cmp((a.name().lower(), -a.last_edited()), (b.name().lower(), -b.last_edited()))
        f = c
    elif sort == 'owner':
        def c(a, b):
            return cmp((a.owner().lower(), -a.last_edited()), (b.owner().lower(), -b.last_edited()))
        f = c
    elif sort == "rating":
        def c(a, b):
            return -cmp((a.rating(), -a.last_edited()), (b.rating(), -b.last_edited()))
        f = c
    else:
        raise ValueError("invalid sort key '%s'" % sort)
    v.sort(cmp = f, reverse=reverse)<|MERGE_RESOLUTION|>--- conflicted
+++ resolved
@@ -1717,12 +1717,8 @@
 
         from flask import current_app
         if W is None:
-<<<<<<< HEAD
             return current_app.message(gettext("The worksheet does not exist"), username=username)
-=======
-            return current_app.message(gettext("The worksheet does not exist"))
-
->>>>>>> 743a6589
+
         if W.docbrowser() or W.is_published():
             if W.is_published() or self.user_manager().user_is_guest(username):
                 template_page = os.path.join('html', 'notebook', 'guest_worksheet_page.html')
