--- conflicted
+++ resolved
@@ -757,7 +757,6 @@
 
     response = redirect(worksheet_datafile.url_for(worksheet, name=name))
 
-<<<<<<< HEAD
     import re
     matches = re.match("file://(?:localhost)?(/.+)", url)
     if matches:
@@ -767,14 +766,9 @@
         return response
 
     elif url != '':
-        #XXX: Finish me!
-        pass
-=======
-    if url != '':
         with open(dest, 'w') as f:
             f.write(download.read())
         return response
->>>>>>> 1f1d0c2c
     elif new_field:
         open(dest, 'w').close()
         return response
