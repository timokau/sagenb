#!/usr/bin/env python
import os, time
from functools import wraps, partial
from flask import Flask, url_for, render_template, request, session, redirect, g
<<<<<<< HEAD
from random import randint
=======
from decorators import login_required
>>>>>>> d274c59d

class SageNBFlask(Flask):
    static_path = ''
    
    def __init__(self, *args, **kwds):
        Flask.__init__(self, *args, **kwds)

        from sagenb.misc.misc import DATA
        self.add_static_path('/css', os.path.join(DATA, "sage", "css"))        
        self.add_static_path('/images', os.path.join(DATA, "sage", "images"))
        self.add_static_path('/javascript/sage', os.path.join(DATA, "sage", "js"))
        self.add_static_path('/javascript', DATA)
        self.add_static_path('/java', DATA)

        self.one_time_token = str(randint(0, 2**128));

    def create_jinja_environment(self):
        from sagenb.notebook.template import env
        return env

    def static_view_func(self, root_path, filename):
        print root_path, filename
        from flask.helpers import send_from_directory
        return send_from_directory(root_path, filename)

    def add_static_path(self, base_url, root_path):
        self.add_url_rule(base_url + '/<path:filename>',
                          endpoint='/static'+base_url,
                          view_func=partial(self.static_view_func, root_path))

app = SageNBFlask(__name__)
app.secret_key = os.urandom(24)

#############
# Main Page #
#############
@app.route('/')
def index():
    if 'username' in session:
        response = redirect(url_for('home', username=session['username']))
        if 'remember' in request.args:
            response.set_cookie('nb_session_%s'%app.notebook.port,
                                expires=(time.time() + 60 * 60 * 24 * 14))
        else:
            response.set_cookie('nb_session_%s'%app.notebook.port)
        response.set_cookie('cookie_test_%s'%app.notebook.port, expires=1)
        return response
<<<<<<< HEAD
    if app.one_time_token != -1 and 'one_time_token' in request.args:
        if request.args['one_time_token'] == app.one_time_token:
            session['username'] = 'admin' 
            session.modified = True
            app.one_time_token = -1 
            return index() 
=======

    from authentication import login
>>>>>>> d274c59d
    return login()

################
# View imports #
################
import authentication
import doc
import worksheet_listing
import worksheet

#############
# OLD STUFF #
#############
def init_updates():
    global save_interval, idle_interval, last_save_time, last_idle_time
    from sagenb.misc.misc import walltime

    save_interval = app.notebook.conf()['save_interval']
    idle_interval = app.notebook.conf()['idle_check_interval']
    last_save_time = walltime()
    last_idle_time = walltime()

#CLEAN THIS UP!
def start():
    import sys
    path_to_notebook = sys.argv[1].rstrip('/')
    port = 5000
    
    #############
    # OLD STUFF #
    #############
    import sagenb.notebook.notebook
    sagenb.notebook.notebook.JSMATH = True
    import sagenb.notebook.notebook as notebook

    app.notebook = notebook.load_notebook(path_to_notebook,interface="localhost",port=port,secure=False)
    SAGETEX_PATH = ""
    OPEN_MODE = False
    SID_COOKIE = str(hash(path_to_notebook))
    DIR = path_to_notebook
    init_updates()

    app.run(debug=True, port=port)

    app.notebook.save()
    print "Notebook saved!"<|MERGE_RESOLUTION|>--- conflicted
+++ resolved
@@ -2,15 +2,12 @@
 import os, time
 from functools import wraps, partial
 from flask import Flask, url_for, render_template, request, session, redirect, g
-<<<<<<< HEAD
+from decorators import login_required
 from random import randint
-=======
-from decorators import login_required
->>>>>>> d274c59d
 
 class SageNBFlask(Flask):
     static_path = ''
-    
+
     def __init__(self, *args, **kwds):
         Flask.__init__(self, *args, **kwds)
 
@@ -54,17 +51,16 @@
             response.set_cookie('nb_session_%s'%app.notebook.port)
         response.set_cookie('cookie_test_%s'%app.notebook.port, expires=1)
         return response
-<<<<<<< HEAD
+        
+    from authentication import login
+    
     if app.one_time_token != -1 and 'one_time_token' in request.args:
         if request.args['one_time_token'] == app.one_time_token:
             session['username'] = 'admin' 
             session.modified = True
             app.one_time_token = -1 
-            return index() 
-=======
-
-    from authentication import login
->>>>>>> d274c59d
+            return index()
+            
     return login()
 
 ################
