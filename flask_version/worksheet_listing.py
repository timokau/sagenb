"""
"""
import os
import urllib, urlparse
from flask import Module, url_for, render_template, request, session, redirect, g, current_app
from decorators import login_required, guest_or_login_required, with_lock
from flask.ext.babel import Babel, gettext, ngettext, lazy_gettext
_ = gettext

worksheet_listing = Module('sagenb.flask_version.worksheet_listing')

@worksheet_listing.route('/worksheet_list')
@guest_or_login_required
def worksheet_list():
    """
    Returns a worksheet listing.

    INPUT:

    -  ``args`` - ctx.args where ctx is the dict passed
       into a resource's render method

    -  ``pub`` - boolean, True if this is a listing of
       public worksheets

    -  ``username`` - the user whose worksheets we are
       listing

    OUTPUT:

    a string
    """

    from sagenb.notebook.notebook import sort_worksheet_list
    from sagenb.misc.misc import unicode_str, SAGE_VERSION
<<<<<<< HEAD
    from sagenb.notebook.misc import encode_response
    
    r = {}

    pub = 'pub' in request.args    
=======

    typ = args['typ'] if 'typ' in args else 'active'
    search = unicode_str(args['search']) if 'search' in args else None
    sort = args['sort'] if 'sort' in args else 'last_edited'
    reverse = (args['reverse'] == 'True') if 'reverse' in args else False
>>>>>>> 7cccac25
    readonly = g.notebook.readonly_user(g.username)
    typ = request.args['type'] if 'type' in request.args else 'active'
    search = unicode_str(request.args['search']) if 'search' in request.args else None
    sort = request.args['sort'] if 'sort' in request.args else 'last_edited'
    reverse = (request.args['reverse'] == 'True') if 'reverse' in request.args else False
    try:
        if not pub:
            r['worksheets'] = [x.basic() for x in g.notebook.worksheet_list_for_user(g.username, typ=typ, sort=sort, search=search, reverse=reverse)]
        else:
            r['worksheets'] = [x.basic() for x in g.notebook.worksheet_list_for_public(g.username, sort=sort, search=search, reverse=reverse)]

    except ValueError as E:
        # for example, the sort key was not valid
        print "Error displaying worksheet listing: ", E
        return current_app.message(_("Error displaying worksheet listing."))

    #if pub and (not g.username or g.username == tuple([])):
    #    r['username'] = 'pub'

    r['accounts'] = g.notebook.user_manager().get_accounts()
    r['sage_version'] = SAGE_VERSION
    # r['pub'] = pub
    
    return encode_response(r)

@worksheet_listing.route('/home/<username>/')
@login_required
def home(username):
    if not g.notebook.user_manager().user_is_admin(g.username) and username != g.username:
        return current_app.message(_("User '%s' does not have permission to view the home page of '%s'." % (g.username, username)))
    else:
        return render_template('html/worksheet_list.html')

@worksheet_listing.route('/home/')
@login_required
def bare_home():
    return redirect(url_for('home', username=g.username))

###########
# Folders #
###########

def get_worksheets_from_request():
    U = g.notebook.user_manager().user(g.username)
<<<<<<< HEAD
    
    if 'filename' in request.values:
        filenames = [request.values['filename']]
    elif 'filenames' in request.values:
=======

    if 'filename' in request.form:
        filenames = [request.form['filename']]
    elif 'filenames' in request.form:
>>>>>>> 7cccac25
        import json
        filenames = json.loads(request.values['filenames'])
    else:
        filenames = []
    worksheets = []
    for filename in filenames:
        W = g.notebook.get_worksheet_with_filename(filename)
        if W.owner() != g.username:
            # TODO BUG: if trying to stop a shared worksheet, this check means that
            # only the owner can stop from the worksheet listing (using /send_to_stop), but any
            # shared person can stop the worksheet by quitting it.
            continue
        worksheets.append(W)

    return worksheets

@worksheet_listing.route('/send_to_trash', methods=['POST'])
@login_required
def send_worksheet_to_trash():
    for W in get_worksheets_from_request():
        W.move_to_trash(g.username)
    return ''

@worksheet_listing.route('/send_to_archive', methods=['POST'])
@login_required
def send_worksheet_to_archive():
    for W in get_worksheets_from_request():
        W.move_to_archive(g.username)
    return ''

@worksheet_listing.route('/send_to_active', methods=['POST'])
@login_required
def send_worksheet_to_active():
    for W in get_worksheets_from_request():
        W.set_active(g.username)
    return ''

@worksheet_listing.route('/send_to_stop', methods=['POST'])
@login_required
def send_worksheet_to_stop():
    for W in get_worksheets_from_request():
        W.quit()
    return ''

@worksheet_listing.route('/empty_trash', methods=['POST'])
@login_required
def empty_trash():
    g.notebook.empty_trash(g.username)
    if 'referer' in request.headers:
        return redirect(request.headers['referer'])
    else:
        return redirect(url_for('home', typ='trash'))


#####################
# Public Worksheets #
#####################
@worksheet_listing.route('/pub/')
@worksheet_listing.route('/published/')
@guest_or_login_required
def pub_redirects():
    return redirect(url_for('pub'))

@worksheet_listing.route('/home/pub/')
@guest_or_login_required
def pub():
    return render_template(os.path.join('html', 'worksheet_list.html'), published_mode=True)

@worksheet_listing.route('/home/pub/<id>/')
@guest_or_login_required
def public_worksheet(id):
    # from worksheet import pub_worksheet
    filename = 'pub/' + id
    if g.notebook.conf()['pub_interact']:
        try:
            original_worksheet = g.notebook.get_worksheet_with_filename(filename)
        except KeyError:
            return _("Requested public worksheet does not exist"), 404
<<<<<<< HEAD
    return render_template(os.path.join('html', 'worksheet.html'), published_mode=True)
=======
        worksheet = pub_worksheet(original_worksheet)

        owner = worksheet.owner()
        worksheet.set_owner('pub')
        s = g.notebook.html(worksheet_filename=worksheet.filename(),
                            username=g.username)
        worksheet.set_owner(owner)
    else:
        s = g.notebook.html(worksheet_filename=filename, username = g.username)
    return s
>>>>>>> 7cccac25

@worksheet_listing.route('/home/pub/<id>/download/<path:title>')
def public_worksheet_download(id, title):
    from worksheet import unconditional_download
    worksheet_filename =  "pub/" + id
    try:
        worksheet = g.notebook.get_worksheet_with_filename(worksheet_filename)
    except KeyError:
        return current_app.message(_("You do not have permission to access this worksheet"))
    return unconditional_download(worksheet, title)

@worksheet_listing.route('/home/pub/<id>/cells/<path:filename>')
def public_worksheet_cells(id, filename):
    worksheet_filename =  "pub/" + id
    try:
        worksheet = g.notebook.get_worksheet_with_filename(worksheet_filename)
    except KeyError:
        return current_app.message("You do not have permission to access this worksheet") #XXX: i18n
    from flask.helpers import send_from_directory
    return send_from_directory(worksheet.cells_directory(), filename)

#######################
# Download Worksheets #
#######################
@worksheet_listing.route('/download_worksheets.zip')
@login_required
def download_worksheets():
    from sagenb.misc.misc import walltime, tmp_filename

    t = walltime()
    print "Starting zipping a group of worksheets in a separate thread..."
    zip_filename = tmp_filename() + ".zip"

    # child
    worksheet_names = set()
    if 'filenames' in request.values:
        import json
        filenames = json.loads(request.values['filenames'])
        worksheets = [g.notebook.get_worksheet_with_filename(x.strip())
                      for x in filenames if len(x.strip()) > 0]
    else:
        worksheets = g.notebook.worksheet_list_for_user(g.username)

    import zipfile
    zip = zipfile.ZipFile(zip_filename, 'w', zipfile.ZIP_STORED)
    for worksheet in worksheets:
        sws_filename = tmp_filename() + '.sws'
        g.notebook.export_worksheet(worksheet.filename(), sws_filename)
        entry_name = worksheet.name()
        if entry_name in worksheet_names:
            i = 2
            while ("%s_%s" % (entry_name, i)) in worksheet_names:
                i += 1
            entry_name = "%s_%s" % (entry_name, i)
        zip.write(sws_filename, entry_name + ".sws")
        os.unlink(sws_filename)
    zip.close()
    r = open(zip_filename, 'rb').read()
    os.unlink(zip_filename)
    print "Finished zipping %s worksheets (%s seconds)"%(len(worksheets), walltime(t))

    response = current_app.make_response(r)
    response.headers['Content-Type'] = 'application/zip'
    return response


#############
# Uploading #
#############
@worksheet_listing.route('/upload')
@login_required
def upload():
    if g.notebook.readonly_user(g.username):
        return current_app.message(_("Account is in read-only mode"), cont=url_for('home', username=g.username))
    return render_template(os.path.join('html', 'upload.html'),
                           username=g.username)

class RetrieveError(Exception):
    """
    Use this in my_urlretrieve below, and when calling that function, do:

    try:
        my_urlretrive(...)
    except RetrieveError as err:
        return current_app.message(str(err))

    This allows us to factor out all the error message handling into
    my_urlretrieve.
    """
    pass

def my_urlretrieve(url, *args, **kwargs):
    """
    Call urllib.urlretrieve and give friendly error messages depending
    on the result. If successful, return exactly what urllib.urlretrieve
    would. Arguments are exactly the same as urlretrieve, except that
    you can also specify a ``backlinks`` keyword used in the error
    message.

    Raises RetrieveError when an error occurs for which we can figure
    out a sensible error message.
    """
    try:
        backlinks = kwargs.pop('backlinks')
    except KeyError:
        backlinks = ''
    try:
        return urllib.urlretrieve(url, *args, **kwargs)
    except IOError as err:
        if err.strerror == 'unknown url type' and err.filename == 'https':
            raise RetrieveError(_("This Sage notebook is not configured to load worksheets from 'https' URLs. Try a different URL or download the worksheet and upload it directly from your computer.\n%(backlinks)s",backlinks=backlinks))
        else:
            raise

def parse_link_rel(url, fn):
    """
    Read through html file ``fn`` downloaded from ``url``, looking for a
    link tag of the form:

    <link rel="alternate"
          type="application/sage"
          title="currently ignored"
          href=".../example.sws" />

    This function reads ``fn`` looking for such tags and returns a list
    of dictionaries of the form

    {'title': from title field in link, 'url': absolute URL to .sws file}

    for the corresponding ``.sws`` files. Naturally if there are no
    appropriate link tags found, the returned list is empty. If the HTML
    parser raises an HTMLParseError, we simply return an empty list.
    """
    from HTMLParser import HTMLParser
    class GetLinkRelWorksheets(HTMLParser):
        def __init__(self):
            HTMLParser.__init__(self)
            self.worksheets = []

        def handle_starttag(self, tag, attrs):
            if (tag == 'link' and
                ('rel', 'alternate') in attrs and
                ('type', 'application/sage') in attrs):
                self.worksheets.append({'title': [_ for _ in attrs if _[0] == 'title'][0][1],
                                          'url': [_ for _ in attrs if _[0] == 'href'][0][1]})

    parser = GetLinkRelWorksheets()
    with open(fn) as f:
        try:
            parser.feed(f.read())
        except HTMLParseError:
            return []

    ret = []
    for d in parser.worksheets:
        sws = d['url']
        # is that link a relative URL?
        if not urlparse.urlparse(sws).netloc:
            # unquote-then-quote to avoid turning %20 into %2520, etc
            ret.append({'url': urlparse.urljoin(url, urllib.quote(urllib.unquote(sws))),
                        'title': d['title']})
        else:
            ret.append({'url': sws, 'title': d['title']})
    return ret

@worksheet_listing.route('/upload_worksheet', methods=['GET', 'POST'])
@login_required
def upload_worksheet():
    from sage.misc.misc import tmp_filename, tmp_dir
    from werkzeug.utils import secure_filename
    import zipfile

    if g.notebook.readonly_user(g.username):
        return current_app.message(_("Account is in read-only mode"), cont=url_for('home', username=g.username))

    backlinks = _("""Return to <a href="/upload" title="Upload a worksheet"><strong>Upload File</strong></a>.""")

    url = request.values['url'].strip()
    dir = ''
    if url != '':
        #Downloading a file from the internet
        # The file will be downloaded from the internet and saved
        # to a temporary file with the same extension
        path = urlparse.urlparse(url).path
        extension = os.path.splitext(path)[1].lower()
        if extension not in ["", ".txt", ".sws", ".zip", ".html", ".rst"]:
            # Or shall we try to import the document as an sws when in doubt?
            return current_app.message("Unknown worksheet extension: %s. %s" % (extension, backlinks))
        filename = tmp_filename()+extension
        try:
            import re
            matches = re.match("file://(?:localhost)?(/.+)", url)
            if matches:
                if g.notebook.interface != 'localhost':
                    return current_app.message(_("Unable to load file URL's when not running on localhost.\n%(backlinks)s",backlinks=backlinks))

                import shutil
                shutil.copy(matches.group(1),filename)
            else:
                my_urlretrieve(url, filename, backlinks=backlinks)

        except RetrieveError as err:
            return current_app.message(str(err))

    else:
        #Uploading a file from the user's computer
        dir = tmp_dir()
        file = request.files['file']
        if file.filename is None:
            return current_app.message(_("Please specify a worksheet to load.\n%(backlinks)s",backlinks=backlinks))

        filename = secure_filename(file.filename)
        if len(filename)==0:
            return current_app.message(_("Invalid filename.\n%(backlinks)s",backlinks=backlinks))

        filename = os.path.join(dir, filename)
        file.save(filename)

    new_name = request.values.get('name', None)

    try:
        try:
            if filename.endswith('.zip'):
                # Extract all the .sws files from a zip file.
                zip_file = zipfile.ZipFile(filename)
                for subfilename in zip_file.namelist():
                    prefix, extension = os.path.splitext(subfilename)
                    if extension in ['.sws', '.html', '.txt', '.rst'] :
                        tmpfilename = os.path.join(dir, "tmp" + extension)
                        try:
                            tmpfilename = zip_file.extract(subfilename, tmpfilename)
                        except AttributeError:
                            open(tmpfilename, 'w').write(zip_file.read(subfilename))
                        W = g.notebook.import_worksheet(tmpfilename, g.username)
                        if new_name:
                            W.set_name("%s - %s" % (new_name, W.name()))
                    else:
                        print "Unknown extension, file %s is ignored" % subfilename
                return redirect(url_for('home', username=g.username))

            else:
                if url and extension in ['', '.html']:
                    linked_sws = parse_link_rel(url, filename)
                    if linked_sws:
                        # just grab 1st URL; perhaps later add interface for
                        # downloading multiple linked .sws
                        try:
                            filename = my_urlretrieve(linked_sws[0]['url'], backlinks=backlinks)[0]
                            print 'Importing {0}, linked to from {1}'.format(linked_sws[0]['url'], url)
                        except RetrieveError as err:
                            return current_app.message(str(err))
                W = g.notebook.import_worksheet(filename, g.username)
        except Exception, msg:
            print 'error uploading worksheet', msg
            s = _('There was an error uploading the worksheet.  It could be an old unsupported format or worse.  If you desperately need its contents contact the <a href="http://groups.google.com/group/sage-support">sage-support group</a> and post a link to your worksheet.  Alternatively, an sws file is just a bzip2 tarball; take a look inside!\n%(backlinks)s', backlinks=backlinks)
            return current_app.message(s, url_for('home', username=g.username))
        finally:
            # Clean up the temporarily uploaded filename.
            os.unlink(filename)
            # if a temp directory was created, we delete it now.
            if dir:
                import shutil
                shutil.rmtree(dir)

    except ValueError, msg:
        s = _("Error uploading worksheet '%(msg)s'.%(backlinks)s", msg=msg, backlinks=backlinks)
        return current_app.message(s, url_for('home', username=g.username))

    if new_name:
        W.set_name(new_name)

    from worksheet import url_for_worksheet
    return redirect(url_for_worksheet(W))<|MERGE_RESOLUTION|>--- conflicted
+++ resolved
@@ -33,19 +33,11 @@
 
     from sagenb.notebook.notebook import sort_worksheet_list
     from sagenb.misc.misc import unicode_str, SAGE_VERSION
-<<<<<<< HEAD
     from sagenb.notebook.misc import encode_response
-    
+
     r = {}
 
     pub = 'pub' in request.args    
-=======
-
-    typ = args['typ'] if 'typ' in args else 'active'
-    search = unicode_str(args['search']) if 'search' in args else None
-    sort = args['sort'] if 'sort' in args else 'last_edited'
-    reverse = (args['reverse'] == 'True') if 'reverse' in args else False
->>>>>>> 7cccac25
     readonly = g.notebook.readonly_user(g.username)
     typ = request.args['type'] if 'type' in request.args else 'active'
     search = unicode_str(request.args['search']) if 'search' in request.args else None
@@ -90,17 +82,10 @@
 
 def get_worksheets_from_request():
     U = g.notebook.user_manager().user(g.username)
-<<<<<<< HEAD
-    
+
     if 'filename' in request.values:
         filenames = [request.values['filename']]
     elif 'filenames' in request.values:
-=======
-
-    if 'filename' in request.form:
-        filenames = [request.form['filename']]
-    elif 'filenames' in request.form:
->>>>>>> 7cccac25
         import json
         filenames = json.loads(request.values['filenames'])
     else:
@@ -179,20 +164,7 @@
             original_worksheet = g.notebook.get_worksheet_with_filename(filename)
         except KeyError:
             return _("Requested public worksheet does not exist"), 404
-<<<<<<< HEAD
     return render_template(os.path.join('html', 'worksheet.html'), published_mode=True)
-=======
-        worksheet = pub_worksheet(original_worksheet)
-
-        owner = worksheet.owner()
-        worksheet.set_owner('pub')
-        s = g.notebook.html(worksheet_filename=worksheet.filename(),
-                            username=g.username)
-        worksheet.set_owner(owner)
-    else:
-        s = g.notebook.html(worksheet_filename=filename, username = g.username)
-    return s
->>>>>>> 7cccac25
 
 @worksheet_listing.route('/home/pub/<id>/download/<path:title>')
 def public_worksheet_download(id, title):
